--- conflicted
+++ resolved
@@ -304,10 +304,7 @@
 	}
 
 	pCaller := rpc.NewPersistentCaller(c.peers.Leader.ID)
-<<<<<<< HEAD
-=======
 	defer pCaller.Close()
->>>>>>> b1598177
 	var response wt.Response
 	if err = pCaller.Call(route.DBSQuery.String(), req, &response); err != nil {
 		if strings.Contains(err.Error(), "invalid request sequence") {
