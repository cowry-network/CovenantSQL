/*
 * Copyright 2018 The CovenantSQL Authors.
 *
 * Licensed under the Apache License, Version 2.0 (the "License");
 * you may not use this file except in compliance with the License.
 * You may obtain a copy of the License at
 *
 *     http://www.apache.org/licenses/LICENSE-2.0
 *
 * Unless required by applicable law or agreed to in writing, software
 * distributed under the License is distributed on an "AS IS" BASIS,
 * WITHOUT WARRANTIES OR CONDITIONS OF ANY KIND, either express or implied.
 * See the License for the specific language governing permissions and
 * limitations under the License.
 */

package types

import (
	"io/ioutil"
	"math/rand"
	"os"
	"testing"
	"time"

	pi "github.com/CovenantSQL/CovenantSQL/blockproducer/interfaces"
	"github.com/CovenantSQL/CovenantSQL/crypto/asymmetric"
	"github.com/CovenantSQL/CovenantSQL/crypto/hash"
	"github.com/CovenantSQL/CovenantSQL/crypto/kms"
	"github.com/CovenantSQL/CovenantSQL/pow/cpuminer"
	"github.com/CovenantSQL/CovenantSQL/proto"
	"github.com/CovenantSQL/CovenantSQL/utils/log"
)

var (
<<<<<<< HEAD
	genesisHash = hash.Hash{}
	uuidLen     = 32
)

const (
	letterBytes = "abcdefghijklmnopqrstuvwxyzABCDEFGHIJKLMNOPQRSTUVWXYZ"
)

func generateRandomSQLChainUser() *SQLChainUser {
	return &SQLChainUser{
		Address:    proto.AccountAddress(generateRandomHash()),
		Permission: UserPermission(rand.Int31n(int32(NumberOfUserPermission))),
	}
}

func generateRandomSQLChainUsers(n int) (users []*SQLChainUser) {
	users = make([]*SQLChainUser, n)
	for i := range users {
		users[i] = generateRandomSQLChainUser()
	}
	return
}

func generateRandomAccountAddresses(n int) (s []proto.AccountAddress) {
	s = make([]proto.AccountAddress, n)
	for i := range s {
		s[i] = proto.AccountAddress(generateRandomHash())
	}
	return
}

func generateRandomProfile() *SQLChainProfile {
	return &SQLChainProfile{
		ID:    *generateRandomDatabaseID(),
		Owner: proto.AccountAddress(generateRandomHash()),
		Users: generateRandomSQLChainUsers(rand.Intn(10) + 1),
	}
}

func generateRandomAccount() *Account {
	return &Account{
		Address:      proto.AccountAddress(generateRandomHash()),
		TokenBalance: [SupportTokenNumber]uint64{rand.Uint64(), rand.Uint64()},
		Rating:       rand.Float64(),
	}
}

func generateRandomBytes(n int32) []byte {
	s := make([]byte, n)
	for i := range s {
		s[i] = byte(rand.Int31n(2))
	}
	return s
}

func generateRandomHash() hash.Hash {
	h := hash.Hash{}
	rand.Read(h[:])
	return h
}

func generateRandomDatabaseID() *proto.DatabaseID {
	id := proto.DatabaseID(randStringBytes(uuidLen))
	return &id
}

func generateRandomDatabaseIDs(n int32) []proto.DatabaseID {
	s := make([]proto.DatabaseID, n)
	for i := range s {
		s[i] = proto.DatabaseID(randStringBytes(uuidLen))
	}
	return s
}

func randStringBytes(n int) string {
	b := make([]byte, n)
	for i := range b {
		b[i] = letterBytes[rand.Intn(len(letterBytes))]
	}
	return string(b)
}

func generateRandomBlock(parent hash.Hash, isGenesis bool) (b *BPBlock, err error) {
	// Generate key pair
	priv, _, err := asymmetric.GenSecp256k1KeyPair()

	if err != nil {
		return
	}

	h := hash.Hash{}
	rand.Read(h[:])

	b = &BPBlock{
		SignedHeader: BPSignedHeader{
			BPHeader: BPHeader{
				Version:    0x01000000,
				Producer:   proto.AccountAddress(h),
				ParentHash: parent,
				Timestamp:  time.Now().UTC(),
			},
		},
	}

	for i, n := 0, rand.Intn(10)+10; i < n; i++ {
		tb, err := generateRandomBilling()
		if err != nil {
			return nil, err
		}
		b.Transactions = append(b.Transactions, tb)
	}

	err = b.PackAndSignBlock(priv)
	return
}

func generateRandomBillingRequestHeader() *BillingRequestHeader {
	return &BillingRequestHeader{
		DatabaseID: *generateRandomDatabaseID(),
		LowBlock:   generateRandomHash(),
		LowHeight:  rand.Int31(),
		HighBlock:  generateRandomHash(),
		HighHeight: rand.Int31(),
		GasAmounts: generateRandomGasAmount(peerNum),
	}
}

func generateRandomBillingRequest() (req *BillingRequest, err error) {
	reqHeader := generateRandomBillingRequestHeader()
	req = &BillingRequest{
		Header: *reqHeader,
	}
	if _, err = req.PackRequestHeader(); err != nil {
		return nil, err
	}

	for i := 0; i < peerNum; i++ {
		// Generate key pair
		var priv *asymmetric.PrivateKey

		if priv, _, err = asymmetric.GenSecp256k1KeyPair(); err != nil {
			return
		}

		if _, _, err = req.SignRequestHeader(priv, false); err != nil {
			return
		}
	}

	return
}

func generateRandomBillingHeader() (tc *BillingHeader, err error) {
	var req *BillingRequest
	if req, err = generateRandomBillingRequest(); err != nil {
		return
	}

	var priv *asymmetric.PrivateKey
	if priv, _, err = asymmetric.GenSecp256k1KeyPair(); err != nil {
		return
	}

	if _, _, err = req.SignRequestHeader(priv, false); err != nil {
		return
	}

	receivers := make([]*proto.AccountAddress, peerNum)
	fees := make([]uint64, peerNum)
	rewards := make([]uint64, peerNum)
	for i := range fees {
		h := generateRandomHash()
		accountAddress := proto.AccountAddress(h)
		receivers[i] = &accountAddress
		fees[i] = rand.Uint64()
		rewards[i] = rand.Uint64()
	}

	producer := proto.AccountAddress(generateRandomHash())
	tc = NewBillingHeader(pi.AccountNonce(rand.Uint32()), req, producer, receivers, fees, rewards)
	return tc, nil
}

func generateRandomBilling() (*Billing, error) {
	header, err := generateRandomBillingHeader()
	if err != nil {
		return nil, err
	}
	priv, _, err := asymmetric.GenSecp256k1KeyPair()
	if err != nil {
		return nil, err
	}
	txBilling := NewBilling(header)
	if err := txBilling.Sign(priv); err != nil {
		return nil, err
	}
	return txBilling, nil
}

func generateRandomGasAmount(n int) []*proto.AddrAndGas {
	gasAmount := make([]*proto.AddrAndGas, n)

	for i := range gasAmount {
		gasAmount[i] = &proto.AddrAndGas{
			AccountAddress: proto.AccountAddress(generateRandomHash()),
			RawNodeID:      proto.RawNodeID{Hash: generateRandomHash()},
			GasAmount:      rand.Uint64(),
		}
	}

	return gasAmount
}

=======
	genesisHash       = hash.Hash{}
	testingPrivateKey *asymmetric.PrivateKey
	testingPublicKey  *asymmetric.PublicKey
)

func randBytes(n int) (b []byte) {
	b = make([]byte, n)
	rand.Read(b)
	return
}

func buildQuery(query string, args ...interface{}) Query {
	var nargs = make([]NamedArg, len(args))
	for i := range args {
		nargs[i] = NamedArg{
			Name:  "",
			Value: args[i],
		}
	}
	return Query{
		Pattern: query,
		Args:    nargs,
	}
}

func buildRequest(qt QueryType, qs []Query) (r *Request) {
	var (
		id  proto.NodeID
		err error
	)
	if id, err = kms.GetLocalNodeID(); err != nil {
		id = proto.NodeID("00000000000000000000000000000000")
	}
	r = &Request{
		Header: SignedRequestHeader{
			RequestHeader: RequestHeader{
				NodeID:    id,
				Timestamp: time.Now().UTC(),
				QueryType: qt,
			},
		},
		Payload: RequestPayload{Queries: qs},
	}
	if err = r.Sign(testingPrivateKey); err != nil {
		panic(err)
	}
	return
}

func buildResponse(header *SignedRequestHeader, cols []string, types []string, rows []ResponseRow) (r *Response) {
	var (
		id  proto.NodeID
		err error
	)
	if id, err = kms.GetLocalNodeID(); err != nil {
		id = proto.NodeID("00000000000000000000000000000000")
	}
	r = &Response{
		Header: SignedResponseHeader{
			ResponseHeader: ResponseHeader{
				Request:      *header,
				NodeID:       id,
				Timestamp:    time.Now().UTC(),
				RowCount:     0,
				LogOffset:    0,
				LastInsertID: 0,
				AffectedRows: 0,
			},
		},
		Payload: ResponsePayload{
			Columns:   cols,
			DeclTypes: types,
			Rows:      rows,
		},
	}
	if err = r.Sign(testingPrivateKey); err != nil {
		panic(err)
	}
	return
}
>>>>>>> 5f47c4cb
func setup() {
	rand.Seed(time.Now().UnixNano())
	rand.Read(genesisHash[:])
	f, err := ioutil.TempFile("", "keystore")

	if err != nil {
		panic(err)
	}

	f.Close()

	if err = kms.InitPublicKeyStore(f.Name(), nil); err != nil {
		panic(err)
	}

	kms.Unittest = true

	if testingPrivateKey, testingPublicKey, err = asymmetric.GenSecp256k1KeyPair(); err == nil {
		kms.SetLocalKeyPair(testingPrivateKey, testingPublicKey)
	} else {
		panic(err)
	}

	log.SetOutput(os.Stdout)
	log.SetLevel(log.DebugLevel)
}

func createRandomString(offset, length int, s *string) {
	buff := make([]byte, rand.Intn(length)+offset)
	rand.Read(buff)
	*s = string(buff)
}

func createRandomStrings(offset, length, soffset, slength int) (s []string) {
	s = make([]string, rand.Intn(length)+offset)

	for i := range s {
		createRandomString(soffset, slength, &s[i])
	}

	return
}

func createRandomBlock(parent hash.Hash, isGenesis bool) (b *Block, err error) {
	// Generate key pair
	priv, pub, err := asymmetric.GenSecp256k1KeyPair()

	if err != nil {
		return
	}

	h := hash.Hash{}
	rand.Read(h[:])

	b = &Block{
		SignedHeader: SignedHeader{
			Header: Header{
				Version:     0x01000000,
				Producer:    proto.NodeID(h.String()),
				GenesisHash: genesisHash,
				ParentHash:  parent,
				Timestamp:   time.Now().UTC(),
			},
		},
	}

	if isGenesis {
		// Compute nonce with public key
		nonceCh := make(chan cpuminer.NonceInfo)
		quitCh := make(chan struct{})
		miner := cpuminer.NewCPUMiner(quitCh)
		go miner.ComputeBlockNonce(cpuminer.MiningBlock{
			Data:      pub.Serialize(),
			NonceChan: nonceCh,
			Stop:      nil,
		}, cpuminer.Uint256{A: 0, B: 0, C: 0, D: 0}, 4)
		nonce := <-nonceCh
		close(quitCh)
		close(nonceCh)
		// Add public key to KMS
		id := cpuminer.HashBlock(pub.Serialize(), nonce.Nonce)
		b.SignedHeader.Header.Producer = proto.NodeID(id.String())

		if err = kms.SetPublicKey(proto.NodeID(id.String()), nonce.Nonce, pub); err != nil {
			return nil, err
		}

		// Set genesis hash as zero value
		b.SignedHeader.GenesisHash = hash.Hash{}
	}

	err = b.PackAndSignBlock(priv)
	return
}

func TestMain(m *testing.M) {
	setup()
	os.Exit(m.Run())
}<|MERGE_RESOLUTION|>--- conflicted
+++ resolved
@@ -33,9 +33,10 @@
 )
 
 var (
-<<<<<<< HEAD
-	genesisHash = hash.Hash{}
-	uuidLen     = 32
+	uuidLen           = 32
+	genesisHash       = hash.Hash{}
+	testingPrivateKey *asymmetric.PrivateKey
+	testingPublicKey  *asymmetric.PublicKey
 )
 
 const (
@@ -47,22 +48,27 @@
 		Address:    proto.AccountAddress(generateRandomHash()),
 		Permission: UserPermission(rand.Int31n(int32(NumberOfUserPermission))),
 	}
+
 }
 
 func generateRandomSQLChainUsers(n int) (users []*SQLChainUser) {
 	users = make([]*SQLChainUser, n)
 	for i := range users {
 		users[i] = generateRandomSQLChainUser()
-	}
-	return
+
+	}
+	return
+
 }
 
 func generateRandomAccountAddresses(n int) (s []proto.AccountAddress) {
 	s = make([]proto.AccountAddress, n)
 	for i := range s {
 		s[i] = proto.AccountAddress(generateRandomHash())
-	}
-	return
+
+	}
+	return
+
 }
 
 func generateRandomProfile() *SQLChainProfile {
@@ -71,6 +77,7 @@
 		Owner: proto.AccountAddress(generateRandomHash()),
 		Users: generateRandomSQLChainUsers(rand.Intn(10) + 1),
 	}
+
 }
 
 func generateRandomAccount() *Account {
@@ -79,41 +86,50 @@
 		TokenBalance: [SupportTokenNumber]uint64{rand.Uint64(), rand.Uint64()},
 		Rating:       rand.Float64(),
 	}
+
 }
 
 func generateRandomBytes(n int32) []byte {
 	s := make([]byte, n)
 	for i := range s {
 		s[i] = byte(rand.Int31n(2))
+
 	}
 	return s
+
 }
 
 func generateRandomHash() hash.Hash {
 	h := hash.Hash{}
 	rand.Read(h[:])
 	return h
+
 }
 
 func generateRandomDatabaseID() *proto.DatabaseID {
 	id := proto.DatabaseID(randStringBytes(uuidLen))
 	return &id
+
 }
 
 func generateRandomDatabaseIDs(n int32) []proto.DatabaseID {
 	s := make([]proto.DatabaseID, n)
 	for i := range s {
 		s[i] = proto.DatabaseID(randStringBytes(uuidLen))
+
 	}
 	return s
+
 }
 
 func randStringBytes(n int) string {
 	b := make([]byte, n)
 	for i := range b {
 		b[i] = letterBytes[rand.Intn(len(letterBytes))]
+
 	}
 	return string(b)
+
 }
 
 func generateRandomBlock(parent hash.Hash, isGenesis bool) (b *BPBlock, err error) {
@@ -122,6 +138,7 @@
 
 	if err != nil {
 		return
+
 	}
 
 	h := hash.Hash{}
@@ -142,12 +159,15 @@
 		tb, err := generateRandomBilling()
 		if err != nil {
 			return nil, err
+
 		}
 		b.Transactions = append(b.Transactions, tb)
+
 	}
 
 	err = b.PackAndSignBlock(priv)
 	return
+
 }
 
 func generateRandomBillingRequestHeader() *BillingRequestHeader {
@@ -159,6 +179,7 @@
 		HighHeight: rand.Int31(),
 		GasAmounts: generateRandomGasAmount(peerNum),
 	}
+
 }
 
 func generateRandomBillingRequest() (req *BillingRequest, err error) {
@@ -168,6 +189,7 @@
 	}
 	if _, err = req.PackRequestHeader(); err != nil {
 		return nil, err
+
 	}
 
 	for i := 0; i < peerNum; i++ {
@@ -176,29 +198,36 @@
 
 		if priv, _, err = asymmetric.GenSecp256k1KeyPair(); err != nil {
 			return
+
 		}
 
 		if _, _, err = req.SignRequestHeader(priv, false); err != nil {
 			return
-		}
-	}
-
-	return
+
+		}
+
+	}
+
+	return
+
 }
 
 func generateRandomBillingHeader() (tc *BillingHeader, err error) {
 	var req *BillingRequest
 	if req, err = generateRandomBillingRequest(); err != nil {
 		return
+
 	}
 
 	var priv *asymmetric.PrivateKey
 	if priv, _, err = asymmetric.GenSecp256k1KeyPair(); err != nil {
 		return
+
 	}
 
 	if _, _, err = req.SignRequestHeader(priv, false); err != nil {
 		return
+
 	}
 
 	receivers := make([]*proto.AccountAddress, peerNum)
@@ -210,27 +239,33 @@
 		receivers[i] = &accountAddress
 		fees[i] = rand.Uint64()
 		rewards[i] = rand.Uint64()
+
 	}
 
 	producer := proto.AccountAddress(generateRandomHash())
 	tc = NewBillingHeader(pi.AccountNonce(rand.Uint32()), req, producer, receivers, fees, rewards)
 	return tc, nil
+
 }
 
 func generateRandomBilling() (*Billing, error) {
 	header, err := generateRandomBillingHeader()
 	if err != nil {
 		return nil, err
+
 	}
 	priv, _, err := asymmetric.GenSecp256k1KeyPair()
 	if err != nil {
 		return nil, err
+
 	}
 	txBilling := NewBilling(header)
 	if err := txBilling.Sign(priv); err != nil {
 		return nil, err
+
 	}
 	return txBilling, nil
+
 }
 
 func generateRandomGasAmount(n int) []*proto.AddrAndGas {
@@ -242,16 +277,12 @@
 			RawNodeID:      proto.RawNodeID{Hash: generateRandomHash()},
 			GasAmount:      rand.Uint64(),
 		}
+
 	}
 
 	return gasAmount
-}
-
-=======
-	genesisHash       = hash.Hash{}
-	testingPrivateKey *asymmetric.PrivateKey
-	testingPublicKey  *asymmetric.PublicKey
-)
+
+}
 
 func randBytes(n int) (b []byte) {
 	b = make([]byte, n)
@@ -328,7 +359,7 @@
 	}
 	return
 }
->>>>>>> 5f47c4cb
+
 func setup() {
 	rand.Seed(time.Now().UnixNano())
 	rand.Read(genesisHash[:])
