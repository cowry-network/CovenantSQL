--- conflicted
+++ resolved
@@ -29,17 +29,10 @@
 //TODO(guozeqing): merge similar part of types.ProviderProfile
 // ProvideServiceHeader define the miner providing service transaction header.
 type ProvideServiceHeader struct {
-<<<<<<< HEAD
-	Space         uint64 // reserved storage space in bytes
-	Memory        uint64 // reserved memory in bytes
-	LoadAvgPerCPU uint64 // max loadAvg15 per CPU
-	TargetUser    []proto.AccountAddress
-=======
 	Space         uint64  // reserved storage space in bytes
 	Memory        uint64  // reserved memory in bytes
 	LoadAvgPerCPU float64 // max loadAvg15 per CPU
-	TargetUser    proto.AccountAddress
->>>>>>> 67dd8734
+	TargetUser    []proto.AccountAddress
 	GasPrice      uint64
 	TokenType     TokenType
 	NodeID        proto.NodeID
