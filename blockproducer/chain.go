--- conflicted
+++ resolved
@@ -110,7 +110,7 @@
 		"bp_number": chain.rt.bpNum,
 		"period":    chain.rt.period.String(),
 		"tick":      chain.rt.tick.String(),
-		"height":    chain.rt.currentBranch().head.height,
+		// "height":    chain.rt.currentBranch().head.height,
 	}).Debug("current chain state")
 
 	return chain, nil
@@ -331,66 +331,6 @@
 }
 
 func (c *Chain) fetchBlockByHeight(h uint32) (b *types.BPBlock, count uint32, err error) {
-<<<<<<< HEAD
-	n := c.rt.getHead().Node.ancestor(h)
-	if n == nil {
-		err = errors.Wrapf(ErrNoSuchBlock, "not %d height block", count)
-		return
-	}
-
-	b, err = c.fetchBlockByIndexKey(n.indexKey())
-	if err != nil {
-		err = errors.Wrapf(err, "not %d height block", count)
-		return
-	}
-
-	return b, n.count, nil
-}
-
-func (c *Chain) fetchBlockByCount(count uint32) (b *types.BPBlock, height uint32, err error) {
-	n := c.rt.getHead().Node.ancestorByCount(count)
-	if n == nil {
-		err = errors.Wrapf(ErrNoSuchBlock, "not %d count block", count)
-		return
-	}
-
-	b, err = c.fetchBlockByIndexKey(n.indexKey())
-	if err != nil {
-		err = errors.Wrapf(err, "not %d count block", count)
-		return
-	}
-
-	return b, n.height, nil
-}
-
-func (c *Chain) fetchLastBlock() (b *types.BPBlock, count uint32, height uint32, err error) {
-	n := c.rt.getHead().Node
-	if n == nil {
-		err = errors.Wrap(ErrNoSuchBlock, "no last block")
-		return
-	}
-
-	b, err = c.fetchBlockByIndexKey(n.indexKey())
-	if err != nil {
-		err = errors.Wrap(err, "no last block")
-		return
-	}
-	count = n.count
-	height = n.height
-	return
-}
-
-func (c *Chain) fetchBlockByIndexKey(key []byte) (b *types.BPBlock, err error) {
-	b = &types.BPBlock{}
-	err = c.db.View(func(tx *bolt.Tx) error {
-		v := tx.Bucket(metaBucket[:]).Bucket(metaBlockIndexBucket).Get(key)
-		return utils.DecodeMsgPack(v, b)
-	})
-	if err != nil {
-		return
-	}
-
-=======
 	var node = c.rt.currentBranch().head.ancestor(h)
 	if node == nil {
 		err = ErrNoSuchBlock
@@ -423,7 +363,26 @@
 		return
 	}
 	height = node.height
->>>>>>> 5afe3fb0
+	return
+}
+
+func (c *Chain) fetchLastBlock() (b *types.BPBlock, count uint32, height uint32, err error) {
+	 var node = c.rt.currentBranch().head
+	 if node == nil {
+	 	err = ErrNoSuchBlock
+	 	return
+	 } else if node.block != nil {
+	 	b = node.block
+	 	height = node.height
+	 	count = node.count
+	 	return
+	 }
+	// Not cached, read from database
+	if b, err = c.fetchBlock(node.hash); err != nil {
+		return
+	}
+	height = node.height
+	count = node.count
 	return
 }
 
