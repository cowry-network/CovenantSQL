/*
 * Copyright 2018 The CovenantSQL Authors.
 *
 * Licensed under the Apache License, Version 2.0 (the "License");
 * you may not use this file except in compliance with the License.
 * You may obtain a copy of the License at
 *
 *     http://www.apache.org/licenses/LICENSE-2.0
 *
 * Unless required by applicable law or agreed to in writing, software
 * distributed under the License is distributed on an "AS IS" BASIS,
 * WITHOUT WARRANTIES OR CONDITIONS OF ANY KIND, either express or implied.
 * See the License for the specific language governing permissions and
 * limitations under the License.
 */

package worker

import (
	"context"
	"os"
	"path/filepath"
	"sync"
	"sync/atomic"
	"time"

	"github.com/CovenantSQL/CovenantSQL/conf"
	"github.com/CovenantSQL/CovenantSQL/crypto/kms"
	"github.com/CovenantSQL/CovenantSQL/kayak"
	kt "github.com/CovenantSQL/CovenantSQL/kayak/types"
	kl "github.com/CovenantSQL/CovenantSQL/kayak/wal"
	"github.com/CovenantSQL/CovenantSQL/proto"
	"github.com/CovenantSQL/CovenantSQL/sqlchain"
	"github.com/CovenantSQL/CovenantSQL/storage"
	"github.com/CovenantSQL/CovenantSQL/types"
	"github.com/CovenantSQL/CovenantSQL/utils/log"
	"github.com/pkg/errors"
)

const (
	// StorageFileName defines storage file name of database instance.
	StorageFileName = "storage.db3"

	// KayakWalFileName defines log pool name of database instance.
	KayakWalFileName = "kayak.ldb"

	// SQLChainFileName defines sqlchain storage file name.
	SQLChainFileName = "chain.db"

	// MaxRecordedConnectionSequences defines the max connection slots to anti reply attack.
	MaxRecordedConnectionSequences = 1000

	// PrepareThreshold defines the prepare complete threshold.
	PrepareThreshold = 1.0

	// CommitThreshold defines the commit complete threshold.
	CommitThreshold = 1.0

	// SlowQuerySampleSize defines the maximum slow query log size (default: 1KB).
	SlowQuerySampleSize = 1 << 10
)

// Database defines a single database instance in worker runtime.
type Database struct {
	cfg            *DBConfig
	dbID           proto.DatabaseID
	kayakWal       *kl.LevelDBWal
	kayakRuntime   *kayak.Runtime
	kayakConfig    *kt.RuntimeConfig
	connSeqs       sync.Map
	connSeqEvictCh chan uint64
	chain          *sqlchain.Chain
	nodeID         proto.NodeID
	mux            *DBKayakMuxService
}

// NewDatabase create a single database instance using config.
func NewDatabase(cfg *DBConfig, peers *proto.Peers,
	genesis *types.Block) (db *Database, err error) {
	// ensure dir exists
	if err = os.MkdirAll(cfg.DataDir, 0755); err != nil {
		return
	}

	if peers == nil || genesis == nil {
		err = ErrInvalidDBConfig
		return
	}

	// init database
	db = &Database{
		cfg:            cfg,
		dbID:           cfg.DatabaseID,
		mux:            cfg.KayakMux,
		connSeqEvictCh: make(chan uint64, 1),
	}

	defer func() {
		// on error recycle all resources
		if err != nil {
			// stop kayak runtime
			if db.kayakRuntime != nil {
				db.kayakRuntime.Shutdown()
			}

			// close chain
			if db.chain != nil {
				db.chain.Stop()
			}
		}
	}()

	// init storage
	storageFile := filepath.Join(cfg.DataDir, StorageFileName)
	storageDSN, err := storage.NewDSN(storageFile)
	if err != nil {
		return
	}

	if cfg.EncryptionKey != "" {
		storageDSN.AddParam("_crypto_key", cfg.EncryptionKey)
	}

	// init chain
	chainFile := filepath.Join(cfg.DataDir, SQLChainFileName)
	if db.nodeID, err = kms.GetLocalNodeID(); err != nil {
		return
	}

	chainCfg := &sqlchain.Config{
		DatabaseID:      cfg.DatabaseID,
		ChainFilePrefix: chainFile,
		DataFile:        storageDSN.Format(),
		Genesis:         genesis,
		Peers:           peers,

		// currently sqlchain package only use Server.ID as node id
		MuxService: cfg.ChainMux,
		Server:     db.nodeID,

<<<<<<< HEAD
		Period:   conf.SQLChainPeriod,
		Tick:     conf.SQLChainTick,
		QueryTTL: conf.SQLChainTTL,
=======
		Period:   conf.GConf.SQLChainPeriod,
		Tick:     conf.GConf.SQLChainTick,
		QueryTTL: conf.GConf.SQLChainTTL,
>>>>>>> e1903a8e

		UpdatePeriod: cfg.UpdatePeriod,
	}
	if db.chain, err = sqlchain.NewChain(chainCfg); err != nil {
		return
	} else if err = db.chain.Start(); err != nil {
		return
	}

	// init kayak config
	kayakWalPath := filepath.Join(cfg.DataDir, KayakWalFileName)
	if db.kayakWal, err = kl.NewLevelDBWal(kayakWalPath); err != nil {
		err = errors.Wrap(err, "init kayak log pool failed")
		return
	}

	db.kayakConfig = &kt.RuntimeConfig{
		Handler:          db,
		PrepareThreshold: PrepareThreshold,
		CommitThreshold:  CommitThreshold,
		PrepareTimeout:   time.Second,
		CommitTimeout:    time.Second * 60,
		Peers:            peers,
		Wal:              db.kayakWal,
		NodeID:           db.nodeID,
		InstanceID:       string(db.dbID),
		ServiceName:      DBKayakRPCName,
		MethodName:       DBKayakMethodName,
	}

	// create kayak runtime
	if db.kayakRuntime, err = kayak.NewRuntime(db.kayakConfig); err != nil {
		return
	}

	// register kayak runtime rpc
	db.mux.register(db.dbID, db.kayakRuntime)

	// start kayak runtime
	db.kayakRuntime.Start()

	// init sequence eviction processor
	go db.evictSequences()

	return
}

// UpdatePeers defines peers update query interface.
func (db *Database) UpdatePeers(peers *proto.Peers) (err error) {
	if err = db.kayakRuntime.UpdatePeers(peers); err != nil {
		return
	}

	return db.chain.UpdatePeers(peers)
}

// Query defines database query interface.
func (db *Database) Query(request *types.Request) (response *types.Response, err error) {
	// Just need to verify signature in db.saveAck
	//if err = request.Verify(); err != nil {
	//	return
	//}

	var (
		isSlowQuery uint32
		tmStart     = time.Now()
	)

	// log the query if the underlying storage layer take too long to response
	slowQueryTimer := time.AfterFunc(db.cfg.SlowQueryTime, func() {
		// mark as slow query
		atomic.StoreUint32(&isSlowQuery, 1)
		db.logSlow(request, false, tmStart)
	})
	defer slowQueryTimer.Stop()
	defer func() {
		if atomic.LoadUint32(&isSlowQuery) == 1 {
			// slow query
			db.logSlow(request, true, tmStart)
		}
	}()

	switch request.Header.QueryType {
	case types.ReadQuery:
		return db.chain.Query(request)
	case types.WriteQuery:
		if db.cfg.UseEventualConsistency {
			// reset context
			request.SetContext(context.Background())
			return db.chain.Query(request)
		}
		return db.writeQuery(request)
	default:
		// TODO(xq262144): verbose errors with custom error structure
		return nil, errors.Wrap(ErrInvalidRequest, "invalid query type")
	}
}

func (db *Database) logSlow(request *types.Request, isFinished bool, tmStart time.Time) {
	if request == nil {
		return
	}

	// sample the queries
	querySample := ""

	for _, q := range request.Payload.Queries {
		if len(querySample) < SlowQuerySampleSize {
			querySample += "; "
			querySample += q.Pattern
		} else {
			break
		}
	}

	if len(querySample) >= SlowQuerySampleSize {
		querySample = querySample[:SlowQuerySampleSize-3]
		querySample += "..."
	}

	log.WithFields(log.Fields{
		"finished": isFinished,
		"db":       request.Header.DatabaseID,
		"req_time": request.Header.Timestamp.String(),
		"req_node": request.Header.NodeID,
		"count":    request.Header.BatchCount,
		"type":     request.Header.QueryType.String(),
		"sample":   querySample,
		"start":    tmStart.String(),
		"elapsed":  time.Now().Sub(tmStart).String(),
	}).Error("slow query detected")
}

// Ack defines client response ack interface.
func (db *Database) Ack(ack *types.Ack) (err error) {
	// Just need to verify signature in db.saveAck
	//if err = ack.Verify(); err != nil {
	//	return
	//}

	return db.saveAck(&ack.Header)
}

// Shutdown stop database handles and stop service the database.
func (db *Database) Shutdown() (err error) {
	if db.kayakRuntime != nil {
		// shutdown, stop kayak
		if err = db.kayakRuntime.Shutdown(); err != nil {
			return
		}

		// unregister
		db.mux.unregister(db.dbID)
	}

	if db.kayakWal != nil {
		// shutdown, stop kayak
		db.kayakWal.Close()
	}

	if db.chain != nil {
		// stop chain
		if err = db.chain.Stop(); err != nil {
			return
		}
	}

	if db.connSeqEvictCh != nil {
		// stop connection sequence evictions
		select {
		case _, ok := <-db.connSeqEvictCh:
			if ok {
				close(db.connSeqEvictCh)
			}
		default:
			close(db.connSeqEvictCh)
		}
	}

	return
}

// Destroy stop database instance and destroy all data/meta.
func (db *Database) Destroy() (err error) {
	if err = db.Shutdown(); err != nil {
		return
	}

	// TODO(xq262144): remove database files, now simply remove whole root dir
	os.RemoveAll(db.cfg.DataDir)

	return
}

func (db *Database) writeQuery(request *types.Request) (response *types.Response, err error) {
	//ctx := context.Background()
	//ctx, task := trace.NewTask(ctx, "writeQuery")
	//defer task.End()
	//defer trace.StartRegion(ctx, "writeQueryRegion").End()

	// check database size first, wal/kayak/chain database size is not included
	if db.cfg.SpaceLimit > 0 {
		path := filepath.Join(db.cfg.DataDir, StorageFileName)
		var statInfo os.FileInfo
		if statInfo, err = os.Stat(path); err != nil {
			if !os.IsNotExist(err) {
				return
			}
		} else {
			if uint64(statInfo.Size()) > db.cfg.SpaceLimit {
				// rejected
				err = ErrSpaceLimitExceeded
				return
			}
		}
	}

	// call kayak runtime Process
	var result interface{}
	if result, _, err = db.kayakRuntime.Apply(request.GetContext(), request); err != nil {
		err = errors.Wrap(err, "apply failed")
		return
	}

	var ok bool
	if response, ok = (result).(*types.Response); !ok {
		err = errors.Wrap(err, "invalid response type")
		return
	}

	return
}

func (db *Database) saveAck(ackHeader *types.SignedAckHeader) (err error) {
	return db.chain.VerifyAndPushAckedQuery(ackHeader)
}

func getLocalTime() time.Time {
	return time.Now().UTC()
}<|MERGE_RESOLUTION|>--- conflicted
+++ resolved
@@ -138,15 +138,9 @@
 		MuxService: cfg.ChainMux,
 		Server:     db.nodeID,
 
-<<<<<<< HEAD
-		Period:   conf.SQLChainPeriod,
-		Tick:     conf.SQLChainTick,
-		QueryTTL: conf.SQLChainTTL,
-=======
 		Period:   conf.GConf.SQLChainPeriod,
 		Tick:     conf.GConf.SQLChainTick,
 		QueryTTL: conf.GConf.SQLChainTTL,
->>>>>>> e1903a8e
 
 		UpdatePeriod: cfg.UpdatePeriod,
 	}
