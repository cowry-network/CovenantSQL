--- conflicted
+++ resolved
@@ -30,97 +30,6 @@
 	pbtypes "github.com/thunderdb/ThunderDB/types"
 )
 
-<<<<<<< HEAD
-var (
-	testHeight = int32(50)
-	rootHash   = hash.Hash{}
-)
-
-func init() {
-	rand.Seed(time.Now().UnixNano())
-	rand.Read(rootHash[:])
-	f, err := ioutil.TempFile("", "keystore")
-
-	if err != nil {
-		panic(err)
-	}
-
-	f.Close()
-	kms.InitPublicKeyStore(f.Name(), nil)
-
-	log.SetOutput(os.Stdout)
-	log.SetLevel(log.DebugLevel)
-}
-
-func createRandomBlock(parent hash.Hash, isGenesis bool) (b *Block, err error) {
-	// Generate key pair
-	priv, pub, err := asymmetric.GenSecp256k1KeyPair()
-
-	if err != nil {
-		return
-	}
-
-	b = &Block{
-		SignedHeader: &SignedHeader{
-			Header: Header{
-				Version:    0x01000000,
-				RootHash:   rootHash,
-				ParentHash: parent,
-				Timestamp:  time.Now(),
-			},
-			Signee:    (*signature.PublicKey)(pub),
-			Signature: nil,
-		},
-		Queries: make([]*Query, rand.Intn(10)+10),
-	}
-
-	h := hash.Hash{}
-	rand.Read(h[:])
-
-	b.SignedHeader.Header.Producer = common.NodeID(h.String())
-
-	for i := 0; i < len(b.Queries); i++ {
-		b.Queries[i] = new(Query)
-		rand.Read(b.Queries[i].TxnID[:])
-	}
-
-	// TODO(leventeliu): use merkle package to generate this field from queries.
-	rand.Read(b.SignedHeader.Header.MerkleRoot[:])
-
-	if isGenesis {
-		// Compute nonce with public key
-		nonceCh := make(chan cpuminer.NonceInfo)
-		quitCh := make(chan struct{})
-		miner := cpuminer.NewCPUMiner(quitCh)
-		go miner.ComputeBlockNonce(cpuminer.MiningBlock{
-			Data:      pub.SerializeCompressed(),
-			NonceChan: nonceCh,
-			Stop:      nil,
-		}, cpuminer.Uint256{0, 0, 0, 0}, 4)
-		nonce := <-nonceCh
-		close(quitCh)
-		close(nonceCh)
-		// Add public key to KMS
-		id := cpuminer.HashBlock(pub.SerializeCompressed(), nonce.Nonce)
-		b.SignedHeader.Header.Producer = common.NodeID(id.String())
-		err = kms.SetPublicKey(proto.NodeID(id.String()), nonce.Nonce, pub)
-
-		if err != nil {
-			return nil, err
-		}
-	}
-
-	err = b.SignHeader((*signature.PrivateKey)(priv))
-
-	if err != nil {
-		return nil, err
-	}
-
-	return
-}
-
-=======
->>>>>>> 548a73f2
 func TestState(t *testing.T) {
 	state := &State{
 		node:   nil,
