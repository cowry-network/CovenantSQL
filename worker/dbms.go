--- conflicted
+++ resolved
@@ -47,11 +47,7 @@
 	DBMetaFileName = "db.meta"
 
 	// CheckInterval defines the bus service period.
-<<<<<<< HEAD
 	CheckInterval = 30 * time.Second
-=======
-	CheckInterval = time.Second
->>>>>>> e1903a8e
 
 	// DefaultSlowQueryTime defines the default slow query log time
 	DefaultSlowQueryTime = time.Second * 5
@@ -61,10 +57,6 @@
 type DBMS struct {
 	cfg        *DBMSConfig
 	dbMap      sync.Map
-<<<<<<< HEAD
-=======
-	chainMap   sync.Map
->>>>>>> e1903a8e
 	kayakMux   *DBKayakMuxService
 	chainMux   *sqlchain.MuxService
 	rpc        *DBMSRPCService
@@ -192,7 +184,6 @@
 		err = errors.Wrap(err, "init chain bus failed")
 		return
 	}
-<<<<<<< HEAD
 	dbms.busService.Start()
 
 	return
@@ -320,181 +311,10 @@
 		dbms.busService.sqlChainState[dbID] = make(map[proto.AccountAddress]*types.PermStat)
 	}
 	dbms.busService.sqlChainState[dbID][user] = permStat
-=======
-	if err = dbms.busService.Subscribe("/UpdatePermission/", dbms.updatePermission); err != nil {
-		err = errors.Wrap(err, "init chain bus failed")
-		return
-	}
-	if err = dbms.busService.Subscribe("/UpdateBilling/", dbms.updateBilling); err != nil {
-		err = errors.Wrap(err, "init chain bus failed")
-		return
-	}
-	dbms.busService.Start()
->>>>>>> e1903a8e
-
-	return
-}
-
-<<<<<<< HEAD
-=======
-func (dbms *DBMS) updateBilling(tx interfaces.Transaction, count uint32) {
-	ub, ok := tx.(*types.UpdateBilling)
-	if !ok {
-		log.WithError(ErrInvalidTransactionType).Warningf("invalid tx type in updateBilling: %s",
-			tx.GetTransactionType().String())
-		return
-	}
-
-	var (
-		dbID     = ub.Receiver.DatabaseID()
-		newState = types.UserState{
-			State: make(map[proto.AccountAddress]*types.PermStat),
-		}
-	)
-
-	p, ok := dbms.busService.RequestSQLProfile(dbID)
-	if !ok {
-		log.WithFields(log.Fields{
-			"databaseid": dbID,
-		}).Warning("database profile not found")
-		return
-	}
-
-	for _, user := range p.Users {
-		newState.State[user.Address] = &types.PermStat{
-			Permission: user.Permission,
-			Status:     user.Status,
-		}
-	}
-	dbms.chainMap.Store(ub.Receiver.DatabaseID(), newState)
-}
-
-func (dbms *DBMS) createDatabase(tx interfaces.Transaction, count uint32) {
-	cd, ok := tx.(*types.CreateDatabase)
-	if !ok {
-		log.WithError(ErrInvalidTransactionType).Warningf("invalid tx type in createDatabase: %s",
-			tx.GetTransactionType().String())
-		return
-	}
-
-	var (
-		dbID          = proto.FromAccountAndNonce(cd.Owner, uint32(cd.Nonce))
-		isTargetMiner = false
-	)
-	log.WithFields(log.Fields{
-		"databaseid": dbID,
-		"owner":      cd.Owner.String(),
-		"nonce":      cd.Nonce,
-	}).Debug("in createDatabase")
-	p, ok := dbms.busService.RequestSQLProfile(dbID)
-	if !ok {
-		log.WithFields(log.Fields{
-			"databaseid": dbID,
-		}).Warning("database profile not found")
-		return
-	}
-
-	nodeIDs := make([]proto.NodeID, len(p.Miners))
-
-	for i, mi := range p.Miners {
-		if mi.Address == dbms.address {
-			isTargetMiner = true
-		}
-		nodeIDs[i] = mi.NodeID
-	}
-	if !isTargetMiner {
-		return
-	}
-
-	state := types.NewUserState()
-	for _, user := range p.Users {
-		log.Debugf("user address: %s, permission: %d, status: %d",
-			user.Address.String(), user.Permission, user.Status)
-		state.State[user.Address] = &types.PermStat{
-			Permission: user.Permission,
-			Status:     user.Status,
-		}
-	}
-
-	var si, err = dbms.buildSQLChainServiceInstance(p)
-	if err != nil {
-		log.WithError(err).Warn("failed to build sqlchain service instance from profile")
-	}
-	err = dbms.Create(si, true)
-	if err != nil {
-		log.WithError(err).Error("create database error")
-	}
-	dbms.chainMap.Store(dbID, *state)
-}
-
-func (dbms *DBMS) buildSQLChainServiceInstance(
-	profile *types.SQLChainProfile) (instance *types.ServiceInstance, err error,
-) {
-	var (
-		nodeids = make([]proto.NodeID, len(profile.Miners))
-		peers   *proto.Peers
-		genesis = &types.Block{}
-	)
-	for i, v := range profile.Miners {
-		nodeids[i] = v.NodeID
-	}
-	peers = &proto.Peers{
-		PeersHeader: proto.PeersHeader{
-			Leader:  nodeids[0],
-			Servers: nodeids[:],
-		},
-	}
-	if dbms.privKey == nil {
-		if dbms.privKey, err = kms.GetLocalPrivateKey(); err != nil {
-			log.WithError(err).Warning("get private key failed in createDatabase")
-			return
-		}
-	}
-	if err = peers.Sign(dbms.privKey); err != nil {
-		return
-	}
-	if err = utils.DecodeMsgPack(profile.EncodedGenesis, genesis); err != nil {
-		return
-	}
-	instance = &types.ServiceInstance{
-		DatabaseID:   profile.ID,
-		Peers:        peers,
-		ResourceMeta: profile.Meta,
-		GenesisBlock: genesis,
-	}
-	return
-}
-
-func (dbms *DBMS) updatePermission(tx interfaces.Transaction, count uint32) {
-	up, ok := tx.(*types.UpdatePermission)
-	if !ok {
-		log.WithError(ErrInvalidTransactionType).Warning("unexpected error in updatePermission")
-		return
-	}
-
-	state, loaded := dbms.chainMap.Load(up.TargetSQLChain.DatabaseID())
-	if !loaded {
-		return
-	}
-
-	newState := state.(types.UserState)
-	newState.AddPermission(up.TargetUser, up.Permission)
-	dbms.chainMap.Store(up.TargetSQLChain.DatabaseID(), newState)
-}
-
-// UpdatePermission exports the update permission interface for test.
-func (dbms *DBMS) UpdatePermission(dbID proto.DatabaseID, user proto.AccountAddress, permStat *types.PermStat) (err error) {
-	s, loaded := dbms.chainMap.Load(dbID)
-	if !loaded {
-		err = errors.Wrap(ErrNotExists, "update permission failed")
-		return
-	}
-	state := s.(types.UserState)
-	state.State[user] = permStat
-	return
-}
-
->>>>>>> e1903a8e
+
+	return
+}
+
 func (dbms *DBMS) initDatabases(
 	meta *DBMSMeta, profiles map[proto.DatabaseID]*types.SQLChainProfile) (err error,
 ) {
@@ -568,13 +388,8 @@
 		MaxWriteTimeGap: dbms.cfg.MaxReqTimeGap,
 		EncryptionKey:   instance.ResourceMeta.EncryptionKey,
 		SpaceLimit:      instance.ResourceMeta.Space,
-<<<<<<< HEAD
-		// TODO(lambda): make UpdatePeriod Configurable
-		UpdatePeriod:           uint64(conf.GConf.UpdatePeriod),
-=======
 		// TODO(lambda): make BillingPeriod Configurable
 		UpdatePeriod:           uint64(conf.GConf.BillingPeriod),
->>>>>>> e1903a8e
 		UseEventualConsistency: instance.ResourceMeta.UseEventualConsistency,
 		ConsistencyLevel:       instance.ResourceMeta.ConsistencyLevel,
 		SlowQueryTime:          DefaultSlowQueryTime,
@@ -586,11 +401,6 @@
 
 	// add to meta
 	err = dbms.addMeta(instance.DatabaseID, db)
-
-	// init chainMap
-	dbms.chainMap.Store(instance.DatabaseID, types.UserState{
-		State: make(map[proto.AccountAddress]*types.PermStat),
-	})
 
 	return
 }
@@ -693,7 +503,6 @@
 func (dbms *DBMS) checkPermission(addr proto.AccountAddress,
 	dbID proto.DatabaseID, queryType types.QueryType) (err error) {
 	log.Debugf("in checkPermission, database id: %s, user addr: %s", dbID, addr.String())
-<<<<<<< HEAD
 
 	if permStat, ok := dbms.busService.RequestPermStat(dbID, addr); ok {
 		if !permStat.Status.EnableQuery() {
@@ -738,61 +547,6 @@
 		}).WithError(err).Warning("get pubkey failed in addTxSubscription")
 		return
 	}
-=======
-	state, loaded := dbms.chainMap.Load(dbID)
-	if !loaded {
-		err = errors.Wrap(ErrNotExists, "check permission failed")
-		return
-	}
-
-	var (
-		s = state.(types.UserState)
-	)
-
-	if permStat, ok := s.State[addr]; ok {
-		if !permStat.Status.EnableQuery() {
-			err = ErrPermissionDeny
-			log.WithError(err).Debugf("cannot query, status: %d", permStat.Status)
-			return
-		}
-		if queryType == types.ReadQuery {
-			if !permStat.Permission.CheckRead() {
-				err = ErrPermissionDeny
-				log.WithError(err).Debugf("cannot read, permission: %d", permStat.Permission)
-				return
-			}
-		} else if queryType == types.WriteQuery {
-			if !permStat.Permission.CheckWrite() {
-				err = ErrPermissionDeny
-				log.WithError(err).Debugf("cannot write, permission: %d", permStat.Permission)
-				return
-			}
-		} else {
-			err = ErrInvalidPermission
-			log.WithError(err).Debugf("invalid permission, permission: %d", permStat.Permission)
-			return
-
-		}
-	} else {
-		err = ErrPermissionDeny
-		log.WithError(err).Debug("cannot find permission")
-		return
-	}
-
-	return
-}
-
-func (dbms *DBMS) addTxSubscription(dbID proto.DatabaseID, nodeID proto.NodeID, startHeight int32) (err error) {
-	// check permission
-	pubkey, err := kms.GetPublicKey(nodeID)
-	if err != nil {
-		log.WithFields(log.Fields{
-			"databaseID": dbID,
-			"nodeID":     nodeID,
-		}).WithError(err).Warning("get pubkey failed in addTxSubscription")
-		return
-	}
->>>>>>> e1903a8e
 	addr, err := crypto.PubKeyHash(pubkey)
 	if err != nil {
 		log.WithFields(log.Fields{
