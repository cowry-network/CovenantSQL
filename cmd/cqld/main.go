--- conflicted
+++ resolved
@@ -61,17 +61,11 @@
 	noLogo      bool
 	showVersion bool
 	configFile  string
-<<<<<<< HEAD
+
 	wsapiAddr   string
 	mode        string // "normal", "api"
-=======
 
-	clientMode      bool
-	clientOperation string
-
-	mode     string // "normal", "api"
 	logLevel string
->>>>>>> c4a686a7
 )
 
 const name = `cqld`
