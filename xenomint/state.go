/*
 * Copyright 2018 The CovenantSQL Authors.
 *
 * Licensed under the Apache License, Version 2.0 (the "License");
 * you may not use this file except in compliance with the License.
 * You may obtain a copy of the License at
 *
 *     http://www.apache.org/licenses/LICENSE-2.0
 *
 * Unless required by applicable law or agreed to in writing, software
 * distributed under the License is distributed on an "AS IS" BASIS,
 * WITHOUT WARRANTIES OR CONDITIONS OF ANY KIND, either express or implied.
 * See the License for the specific language governing permissions and
 * limitations under the License.
 */

package xenomint

import (
	"context"
	"database/sql"
	"io"
	"strings"
	"sync"
	"sync/atomic"
	"time"

	"github.com/CovenantSQL/CovenantSQL/proto"
	"github.com/CovenantSQL/CovenantSQL/types"
	"github.com/CovenantSQL/CovenantSQL/utils/log"
	xi "github.com/CovenantSQL/CovenantSQL/xenomint/interfaces"
	"github.com/CovenantSQL/sqlparser"
	"github.com/pkg/errors"
)

// State defines a xenomint state which is bound to a underlying storage.
type State struct {
	sync.RWMutex
	strg   xi.Storage
	pool   *pool
	closed bool
	nodeID proto.NodeID

	// TODO(leventeliu): Reload savepoint from last block on chain initialization, and rollback
	// any ongoing transaction on exit.
	//
	// unc is the uncommitted transaction.
	unc             *sql.Tx
	origin          uint64 // origin is the original savepoint of the current transaction
	cmpoint         uint64 // cmpoint is the last commit point of the current transaction
	current         uint64 // current is the current savepoint of the current transaction
	hasSchemaChange uint32 // indicates schema change happens in this uncommitted transaction
}

// NewState returns a new State bound to strg.
func NewState(nodeID proto.NodeID, strg xi.Storage) (s *State, err error) {
	var t = &State{
		nodeID: nodeID,
		strg:   strg,
		pool:   newPool(),
	}
	if t.unc, err = t.strg.Writer().Begin(); err != nil {
		return
	}
	t.setSavepoint()
	s = t
	return
}

func (s *State) incSeq() {
	atomic.AddUint64(&s.current, 1)
}

func (s *State) setNextTxID() {
	current := s.getID()
	s.origin = current
	s.cmpoint = current
}

func (s *State) setCommitPoint() {
	s.cmpoint = s.getID()
}

func (s *State) rollbackID(id uint64) {
	atomic.StoreUint64(&s.current, id)
}

// InitTx sets the initial id of the current transaction. This method is not safe for concurrency
// and should only be called at initialization.
func (s *State) InitTx(id uint64) {
	s.origin = id
	s.cmpoint = id
	s.rollbackID(id)
	s.setSavepoint()
}

func (s *State) getID() uint64 {
	return atomic.LoadUint64(&s.current)
}

// Close commits any ongoing transaction if needed and closes the underlying storage.
func (s *State) Close(commit bool) (err error) {
	if s.closed {
		return
	}
	if s.unc != nil {
		if commit {
			s.Lock()
			defer s.Unlock()
			if err = s.uncCommit(); err != nil {
				return
			}
		} else {
			// Only rollback to last commit point
			if err = s.rollback(); err != nil {
				return
			}
			s.Lock()
			defer s.Unlock()
			if err = s.uncCommit(); err != nil {
				return
			}
		}
	}
	if err = s.strg.Close(); err != nil {
		return
	}
	s.closed = true
	return
}

func convertQueryAndBuildArgs(pattern string, args []types.NamedArg) (containsDDL bool, p string, ifs []interface{}, err error) {
	var (
		tokenizer  = sqlparser.NewStringTokenizer(pattern)
		stmt       sqlparser.Statement
		lastPos    int
		query      string
		queryParts []string
	)

	for {
		stmt, err = sqlparser.ParseNext(tokenizer)

		if err != nil && err != io.EOF {
			return
		}

		if err == io.EOF {
			err = nil
			break
		}

		query = pattern[lastPos : tokenizer.Position-1]
		lastPos = tokenizer.Position + 1

		// translate show statement
		if showStmt, ok := stmt.(*sqlparser.Show); ok {
			origQuery := query

			switch showStmt.Type {
			case "table":
				if showStmt.ShowCreate {
					query = "SELECT sql FROM sqlite_master WHERE type = \"table\" AND tbl_name = \"" +
						showStmt.OnTable.Name.String() + "\""
				} else {
					query = "PRAGMA table_info(" + showStmt.OnTable.Name.String() + ")"
				}
			case "index":
				query = "SELECT name FROM sqlite_master WHERE type = \"index\" AND tbl_name = \"" +
					showStmt.OnTable.Name.String() + "\""
			case "tables":
				query = "SELECT name FROM sqlite_master WHERE type = \"table\""
			}

			log.WithFields(log.Fields{
				"from": origQuery,
				"to":   query,
			}).Debug("query translated")
		} else if _, ok := stmt.(*sqlparser.DDL); ok {
			containsDDL = true
		}

		queryParts = append(queryParts, query)
	}

	p = strings.Join(queryParts, "; ")

	ifs = make([]interface{}, len(args))
	for i, v := range args {
		ifs[i] = sql.NamedArg{
			Name:  v.Name,
			Value: v.Value,
		}
	}
	return
}

func buildTypeNamesFromSQLColumnTypes(types []*sql.ColumnType) (names []string) {
	names = make([]string, len(types))
	for i, v := range types {
		names[i] = v.DatabaseTypeName()
	}
	return
}

type sqlQuerier interface {
	Query(query string, args ...interface{}) (*sql.Rows, error)
	QueryContext(ctx context.Context, query string, args ...interface{}) (*sql.Rows, error)
}

func readSingle(
	ctx context.Context, qer sqlQuerier, q *types.Query,
) (
	names []string, types []string, data [][]interface{}, err error,
) {
	var (
		rows    *sql.Rows
		cols    []*sql.ColumnType
		pattern string
		args    []interface{}
	)

	if _, pattern, args, err = convertQueryAndBuildArgs(q.Pattern, q.Args); err != nil {
		return
	}
	if rows, err = qer.QueryContext(ctx, pattern, args...); err != nil {
		return
	}
	defer rows.Close()
	// Fetch column names and types
	if names, err = rows.Columns(); err != nil {
		return
	}
	if cols, err = rows.ColumnTypes(); err != nil {
		return
	}
	types = buildTypeNamesFromSQLColumnTypes(cols)
	// Scan data row by row
	data = make([][]interface{}, 0)
	for rows.Next() {
		var (
			row  = make([]interface{}, len(cols))
			dest = make([]interface{}, len(cols))
		)
		for i := range row {
			dest[i] = &row[i]
		}
		if err = rows.Scan(dest...); err != nil {
			return
		}
		data = append(data, row)
	}
	return
}

func buildRowsFromNativeData(data [][]interface{}) (rows []types.ResponseRow) {
	rows = make([]types.ResponseRow, len(data))
	for i, v := range data {
		rows[i].Values = v
	}
	return
}

func (s *State) read(req *types.Request) (ref *QueryTracker, resp *types.Response, err error) {
	return s.readWithContext(context.Background(), req)
}

func (s *State) readWithContext(
	ctx context.Context, req *types.Request) (ref *QueryTracker, resp *types.Response, err error,
) {
	var (
		ierr           error
		cnames, ctypes []string
		data           [][]interface{}
	)
	// TODO(leventeliu): no need to run every read query here.
	for i, v := range req.Payload.Queries {
		if cnames, ctypes, data, ierr = readSingle(ctx, s.strg.DirtyReader(), &v); ierr != nil {
			err = errors.Wrapf(ierr, "query at #%d failed", i)
			// Add to failed pool list
			s.pool.setFailed(req)
			return
		}
	}
	// Build query response
	ref = &QueryTracker{Req: req}
	resp = &types.Response{
		Header: types.SignedResponseHeader{
			ResponseHeader: types.ResponseHeader{
				Request:   req.Header,
				NodeID:    s.nodeID,
				Timestamp: s.getLocalTime(),
				RowCount:  uint64(len(data)),
				LogOffset: s.getID(),
			},
		},
		Payload: types.ResponsePayload{
			Columns:   cnames,
			DeclTypes: ctypes,
			Rows:      buildRowsFromNativeData(data),
		},
	}
	return
}

func (s *State) readTx(
	ctx context.Context, req *types.Request) (ref *QueryTracker, resp *types.Response, err error,
) {
	var (
		tx             *sql.Tx
		id             uint64
		ierr           error
		cnames, ctypes []string
		data           [][]interface{}
		querier        sqlQuerier
	)
	if atomic.LoadUint32(&s.hasSchemaChange) == 1 {
		// lock transaction
		s.Lock()
		defer s.Unlock()
		id = s.getID()
		s.setSavepoint()
		querier = s.unc
		defer s.rollbackTo(id)

		// TODO(): should detect query type, any timeout write query will cause underlying transaction to rollback
	} else {
		id = s.getID()
		if tx, ierr = s.strg.DirtyReader().Begin(); ierr != nil {
			err = errors.Wrap(ierr, "open tx failed")
			return
		}
		querier = tx
		defer tx.Rollback()
	}

	defer func() {
		if ctx.Err() != nil {
			log.WithError(ctx.Err()).WithFields(log.Fields{
				"req":       req,
				"id":        id,
				"dirtyRead": atomic.LoadUint32(&s.hasSchemaChange) != 1,
			}).Warning("read query canceled")
		}
	}()

	for i, v := range req.Payload.Queries {
		if cnames, ctypes, data, ierr = readSingle(ctx, querier, &v); ierr != nil {
			err = errors.Wrapf(ierr, "query at #%d failed", i)
			// Add to failed pool list
			s.pool.setFailed(req)
			return
		}
	}
	// Build query response
	ref = &QueryTracker{Req: req}
	resp = &types.Response{
		Header: types.SignedResponseHeader{
			ResponseHeader: types.ResponseHeader{
				Request:   req.Header,
				NodeID:    s.nodeID,
				Timestamp: s.getLocalTime(),
				RowCount:  uint64(len(data)),
				LogOffset: id,
			},
		},
		Payload: types.ResponsePayload{
			Columns:   cnames,
			DeclTypes: ctypes,
			Rows:      buildRowsFromNativeData(data),
		},
	}
	return
}

func (s *State) writeSingle(
	ctx context.Context, q *types.Query) (res sql.Result, err error,
) {
	var (
		containsDDL bool
		pattern     string
		args        []interface{}
		//start       = time.Now()

		//parsed, executed time.Duration
	)

	//defer func() {
	//	var fields = log.Fields{}
	//	fields["savepoint"] = s.current
	//	if parsed > 0 {
	//		fields["1#parsed"] = float64(parsed.Nanoseconds()) / 1000
	//	}
	//	if executed > 0 {
	//		fields["2#executed"] = float64((executed - parsed).Nanoseconds()) / 1000
	//	}
	//	log.WithFields(fields).Debug("writeSingle duration stat (us)")
	//}()
	if containsDDL, pattern, args, err = convertQueryAndBuildArgs(q.Pattern, q.Args); err != nil {
		return
	}
<<<<<<< HEAD
	//parsed = time.Since(start)
	if res, err = s.unc.Exec(pattern, args...); err == nil {
=======
	if res, err = s.unc.ExecContext(ctx, pattern, args...); err == nil {
>>>>>>> 6fcb7a2f
		if containsDDL {
			atomic.StoreUint32(&s.hasSchemaChange, 1)
		}
		s.incSeq()
	}
	//executed = time.Since(start)
	return
}

func (s *State) setSavepoint() (savepoint uint64) {
	savepoint = s.getID()
	s.unc.Exec("SAVEPOINT \"?\"", savepoint)
	return
}

func (s *State) rollbackTo(savepoint uint64) {
	s.rollbackID(savepoint)
	s.unc.Exec("ROLLBACK TO \"?\"", savepoint)
}

func (s *State) write(
	ctx context.Context, req *types.Request) (ref *QueryTracker, resp *types.Response, err error,
) {
	var (
		savepoint         uint64
		query             = &QueryTracker{Req: req}
		totalAffectedRows int64
		curAffectedRows   int64
		lastInsertID      int64
		start             = time.Now()

		lockAcquired, writeDone, enqueued, lockReleased, respBuilt time.Duration
	)

	defer func() {
<<<<<<< HEAD
		var fields = log.Fields{}
		fields["savepoint"] = savepoint
		fields["1#lockAcquired"] = float64(lockAcquired.Nanoseconds()) / 1000
		if writeDone > 0 {
			fields["2#writeDone"] = float64((writeDone - lockAcquired).Nanoseconds()) / 1000
		}
		if enqueued > 0 {
			fields["3#enqueued"] = float64((enqueued - writeDone).Nanoseconds()) / 1000
		}
		if lockReleased > 0 {
			fields["4#lockReleased"] = float64((lockReleased - enqueued).Nanoseconds()) / 1000
		}
		if respBuilt > 0 {
			fields["5#respBuilt"] = float64((respBuilt - lockReleased).Nanoseconds()) / 1000
		}
		log.WithFields(fields).Debug("Write duration stat (us)")
=======
		if ctx.Err() != nil {
			log.WithError(err).WithField("req", req).Warning("write query canceled")
		}
>>>>>>> 6fcb7a2f
	}()

	// TODO(leventeliu): savepoint is a sqlite-specified solution for nested transaction.
	if err = func() (err error) {
		var ierr error
		s.Lock()
		lockAcquired = time.Since(start)
		defer func() {
			s.Unlock()
			lockReleased = time.Since(start)
		}()
		savepoint = s.getID()
		for i, v := range req.Payload.Queries {
			var res sql.Result
			if res, ierr = s.writeSingle(ctx, &v); ierr != nil {
				err = errors.Wrapf(ierr, "execute at #%d failed", i)
				// Add to failed pool list
				s.pool.setFailed(req)
				s.rollbackTo(savepoint)
				return
			}

			curAffectedRows, _ = res.RowsAffected()
			lastInsertID, _ = res.LastInsertId()
			totalAffectedRows += curAffectedRows
		}
		s.setSavepoint()
		writeDone = time.Since(start)
		s.pool.enqueue(savepoint, query)
		enqueued = time.Since(start)
		return
	}(); err != nil {
		return
	}
	// Build query response
	ref = query
	resp = &types.Response{
		Header: types.SignedResponseHeader{
			ResponseHeader: types.ResponseHeader{
				Request:      req.Header,
				NodeID:       s.nodeID,
				Timestamp:    s.getLocalTime(),
				RowCount:     0,
				LogOffset:    savepoint,
				AffectedRows: totalAffectedRows,
				LastInsertID: lastInsertID,
			},
		},
	}
	respBuilt = time.Since(start)
	return
}

func (s *State) replay(ctx context.Context, req *types.Request, resp *types.Response) (err error) {
	var (
		ierr      error
		savepoint uint64
		query     = &QueryTracker{Req: req, Resp: resp}
	)
	s.Lock()
	defer s.Unlock()
	savepoint = s.getID()
	if resp.Header.ResponseHeader.LogOffset != savepoint {
		err = errors.Wrapf(
			ErrQueryConflict,
			"local id %d vs replaying id %d", savepoint, resp.Header.ResponseHeader.LogOffset,
		)
		return
	}
	for i, v := range req.Payload.Queries {
		if _, ierr = s.writeSingle(ctx, &v); ierr != nil {
			err = errors.Wrapf(ierr, "execute at #%d failed", i)
			s.rollbackTo(savepoint)
			return
		}
	}
	s.setSavepoint()
	s.pool.enqueue(savepoint, query)
	return
}

// ReplayBlock replays the queries from block. It also checks and skips some preceding pooled
// queries.
func (s *State) ReplayBlock(block *types.Block) (err error) {
	return s.ReplayBlockWithContext(context.Background(), block)
}

// ReplayBlockWithContext replays the queries from block with context. It also checks and
// skips some preceding pooled queries.
func (s *State) ReplayBlockWithContext(ctx context.Context, block *types.Block) (err error) {
	var (
		ierr   error
		lastsp uint64 // Last savepoint
	)
	s.Lock()
	defer s.Unlock()
	for i, q := range block.QueryTxs {
		var query = &QueryTracker{Req: q.Request, Resp: &types.Response{Header: *q.Response}}
		lastsp = s.getID()
		if q.Response.ResponseHeader.LogOffset > lastsp {
			err = ErrMissingParent
			return
		}
		// Match and skip already pooled query
		if q.Response.ResponseHeader.LogOffset < lastsp {
			if !s.pool.match(q.Response.ResponseHeader.LogOffset, q.Request) {
				err = ErrQueryConflict
				return
			}
			continue
		}
		// Replay query
		for j, v := range q.Request.Payload.Queries {
			if q.Request.Header.QueryType == types.ReadQuery {
				continue
			}
			if q.Request.Header.QueryType != types.WriteQuery {
				err = errors.Wrapf(ErrInvalidRequest, "replay block at %d:%d", i, j)
				s.rollbackTo(lastsp)
				return
			}
			if _, ierr = s.writeSingle(ctx, &v); ierr != nil {
				err = errors.Wrapf(ierr, "execute at %d:%d failed", i, j)
				s.rollbackTo(lastsp)
				return
			}
		}
		s.setSavepoint()
		s.pool.enqueue(lastsp, query)
	}
	// Remove duplicate failed queries from local pool
	for _, r := range block.FailedReqs {
		s.pool.removeFailed(r)
	}
	// Check if the current transaction is OK to commit
	if s.pool.matchLast(lastsp) {
		if err = s.uncCommit(); err != nil {
			// FATAL ERROR
			return
		}
		if s.unc, err = s.strg.Writer().Begin(); err != nil {
			// FATAL ERROR
			return
		}
		s.setNextTxID()
	} else {
		// Set commit point only, transaction is not actually committed. This commit point will be
		// used on exiting.
		s.setCommitPoint()
	}
	s.setSavepoint()
	// Truncate pooled queries
	s.pool.truncate(lastsp)
	return
}

func (s *State) commit() (err error) {
	var (
		start = time.Now()

		lockAcquired, committed, poolCleaned, lockReleased time.Duration
	)

	defer func() {
		var fields = log.Fields{}
		fields["1#lockAcquired"] = float64(lockAcquired.Nanoseconds()) / 1000
		if committed > 0 {
			fields["2#committed"] = float64((committed - lockAcquired).Nanoseconds()) / 1000
		}
		if poolCleaned > 0 {
			fields["3#poolCleaned"] = float64((poolCleaned - committed).Nanoseconds()) / 1000
		}
		if lockReleased > 0 {
			fields["4#lockReleased"] = float64((lockReleased - poolCleaned).Nanoseconds()) / 1000
		}
		log.WithFields(fields).Debug("Commit duration stat (us)")
	}()

	s.Lock()
	defer func() {
		s.Unlock()
		lockReleased = time.Since(start)
	}()
	lockAcquired = time.Since(start)
	if err = s.uncCommit(); err != nil {
		return
	}
	if s.unc, err = s.strg.Writer().Begin(); err != nil {
		return
	}
	committed = time.Since(start)
	s.setNextTxID()
	s.setSavepoint()
	_ = s.pool.queries
	s.pool = newPool()
	poolCleaned = time.Since(start)
	return
}

// CommitEx commits the current transaction and returns all the pooled queries.
func (s *State) CommitEx() (failed []*types.Request, queries []*QueryTracker, err error) {
<<<<<<< HEAD
	var (
		start = time.Now()

		lockAcquired, committed, poolCleaned, lockReleased time.Duration
	)

	defer func() {
		var fields = log.Fields{}
		fields["1#lockAcquired"] = float64(lockAcquired.Nanoseconds()) / 1000
		if committed > 0 {
			fields["2#committed"] = float64((committed - lockAcquired).Nanoseconds()) / 1000
		}
		if poolCleaned > 0 {
			fields["3#poolCleaned"] = float64((poolCleaned - committed).Nanoseconds()) / 1000
		}
		if lockReleased > 0 {
			fields["4#lockReleased"] = float64((lockReleased - poolCleaned).Nanoseconds()) / 1000
		}
		log.WithFields(fields).Debug("Commit duration stat (us)")
	}()

=======
	return s.CommitExWithContext(context.Background())
}

// CommitExWithContext commits the current transaction and returns all the pooled queries
// with context.
func (s *State) CommitExWithContext(
	ctx context.Context) (failed []*types.Request, queries []*QueryTracker, err error,
) {
>>>>>>> 6fcb7a2f
	s.Lock()
	lockAcquired = time.Since(start)
	defer func() {
		s.Unlock()
		lockReleased = time.Since(start)
	}()
	if err = s.uncCommit(); err != nil {
		// FATAL ERROR
		return
	}
	if s.unc, err = s.strg.Writer().BeginTx(ctx, nil); err != nil {
		// FATAL ERROR
		return
	}
	committed = time.Since(start)
	s.setNextTxID()
	s.setSavepoint()
	// Return pooled items and reset
	failed = s.pool.failedList()
	queries = s.pool.queries
	s.pool = newPool()
	poolCleaned = time.Since(start)
	return
}

func (s *State) uncCommit() (err error) {
	if err = s.unc.Commit(); err != nil {
		return
	}

	// reset schema change flag
	atomic.StoreUint32(&s.hasSchemaChange, 0)

	return
}

func (s *State) rollback() (err error) {
	s.Lock()
	defer s.Unlock()
	s.rollbackTo(s.cmpoint)
	return
}

func (s *State) getLocalTime() time.Time {
	return time.Now().UTC()
}

// Query does the query(ies) in req, pools the request and persists any change to
// the underlying storage.
func (s *State) Query(req *types.Request) (ref *QueryTracker, resp *types.Response, err error) {
	return s.QueryWithContext(context.Background(), req)
}

// QueryWithContext does the query(ies) in req, pools the request and persists any change to
// the underlying storage.
func (s *State) QueryWithContext(
	ctx context.Context, req *types.Request) (ref *QueryTracker, resp *types.Response, err error,
) {
	switch req.Header.QueryType {
	case types.ReadQuery:
		return s.readTx(ctx, req)
	case types.WriteQuery:
		return s.write(ctx, req)
	default:
		err = ErrInvalidRequest
	}
	return
}

// Replay replays a write log from other peer to replicate storage state.
func (s *State) Replay(req *types.Request, resp *types.Response) (err error) {
	return s.ReplayWithContext(context.Background(), req, resp)
}

// ReplayWithContext replays a write log from other peer to replicate storage state with context.
func (s *State) ReplayWithContext(
	ctx context.Context, req *types.Request, resp *types.Response) (err error,
) {
	// NOTE(leventeliu): in the current implementation, failed requests are not tracked in remote
	// nodes (while replaying via Replay calls). Because we don't want to actually replay read
	// queries in all synchronized nodes, meanwhile, whether a request will fail or not
	// remains unknown until we actually replay it -- a dead end here.
	// So we just keep failed requests in local pool and report them in the next local block
	// producing.
	switch req.Header.QueryType {
	case types.ReadQuery:
		return
	case types.WriteQuery:
		return s.replay(ctx, req, resp)
	default:
		err = ErrInvalidRequest
	}
	return
}

// Stat prints the statistic message of the State object.
func (s *State) Stat(id proto.DatabaseID) {
	var (
		p = func() *pool {
			s.RLock()
			defer s.RUnlock()
			return s.pool
		}()
		fc = atomic.LoadInt32(&p.failedRequestCount)
		tc = atomic.LoadInt32(&p.trackerCount)
	)
	log.WithFields(log.Fields{
		"database_id":               id,
		"pooled_fail_request_count": fc,
		"pooled_query_tracker":      tc,
	}).Info("Xeno pool stats")
}<|MERGE_RESOLUTION|>--- conflicted
+++ resolved
@@ -399,12 +399,8 @@
 	if containsDDL, pattern, args, err = convertQueryAndBuildArgs(q.Pattern, q.Args); err != nil {
 		return
 	}
-<<<<<<< HEAD
 	//parsed = time.Since(start)
 	if res, err = s.unc.Exec(pattern, args...); err == nil {
-=======
-	if res, err = s.unc.ExecContext(ctx, pattern, args...); err == nil {
->>>>>>> 6fcb7a2f
 		if containsDDL {
 			atomic.StoreUint32(&s.hasSchemaChange, 1)
 		}
@@ -440,7 +436,6 @@
 	)
 
 	defer func() {
-<<<<<<< HEAD
 		var fields = log.Fields{}
 		fields["savepoint"] = savepoint
 		fields["1#lockAcquired"] = float64(lockAcquired.Nanoseconds()) / 1000
@@ -457,11 +452,9 @@
 			fields["5#respBuilt"] = float64((respBuilt - lockReleased).Nanoseconds()) / 1000
 		}
 		log.WithFields(fields).Debug("Write duration stat (us)")
-=======
 		if ctx.Err() != nil {
 			log.WithError(err).WithField("req", req).Warning("write query canceled")
 		}
->>>>>>> 6fcb7a2f
 	}()
 
 	// TODO(leventeliu): savepoint is a sqlite-specified solution for nested transaction.
@@ -663,7 +656,14 @@
 
 // CommitEx commits the current transaction and returns all the pooled queries.
 func (s *State) CommitEx() (failed []*types.Request, queries []*QueryTracker, err error) {
-<<<<<<< HEAD
+	return s.CommitExWithContext(context.Background())
+}
+
+// CommitExWithContext commits the current transaction and returns all the pooled queries
+// with context.
+func (s *State) CommitExWithContext(
+	ctx context.Context) (failed []*types.Request, queries []*QueryTracker, err error,
+) {
 	var (
 		start = time.Now()
 
@@ -685,16 +685,6 @@
 		log.WithFields(fields).Debug("Commit duration stat (us)")
 	}()
 
-=======
-	return s.CommitExWithContext(context.Background())
-}
-
-// CommitExWithContext commits the current transaction and returns all the pooled queries
-// with context.
-func (s *State) CommitExWithContext(
-	ctx context.Context) (failed []*types.Request, queries []*QueryTracker, err error,
-) {
->>>>>>> 6fcb7a2f
 	s.Lock()
 	lockAcquired = time.Since(start)
 	defer func() {
