#!/bin/sh

echo nameserver 1.1.1.1 > /etc/resolv.conf

case "${COVENANT_ROLE}" in
miner)
    exec /app/cql-minerd -config "${COVENANT_CONF}" "${@}"
    ;;
blockproducer)
    exec /app/cqld -config "${COVENANT_CONF}" "${@}"
    ;;
observer)
<<<<<<< HEAD
    rm -f /app/node_observer/observer.db
    MAGIC_DOLLAR='$' envsubst < /etc/nginx/conf.d/servers/explorer.conf.template > /etc/nginx/conf.d/default.conf
    nginx -g 'daemon off;' </dev/null &
    exec /app/cql-observer -config "${COVENANT_CONF}" -listen "${COVENANTSQL_OBSERVER_ADDR}"
=======
    exec /app/cql-observer -config "${COVENANT_CONF}" "${@}"
>>>>>>> 470f56e2
    ;;
adapter)
    exec /app/cql-adapter -config "${COVENANT_CONF}" "${@}"
    ;;
mysql-adapter)
    exec /app/cql-mysql-adapter -config "${COVENANT_CONF}" "${@}"
    ;;
cli)
    exec /app/cql -config ${COVENANT_CONF} "${@}"
    ;;
faucet)
    exec /app/cql-faucet -config ${COVENANT_CONF} "${@}"
    ;;
explorer)
    exec /app/cql-explorer -config ${COVENANT_CONF} "${@}"
    ;;
esac
<|MERGE_RESOLUTION|>--- conflicted
+++ resolved
@@ -10,14 +10,9 @@
     exec /app/cqld -config "${COVENANT_CONF}" "${@}"
     ;;
 observer)
-<<<<<<< HEAD
-    rm -f /app/node_observer/observer.db
     MAGIC_DOLLAR='$' envsubst < /etc/nginx/conf.d/servers/explorer.conf.template > /etc/nginx/conf.d/default.conf
     nginx -g 'daemon off;' </dev/null &
     exec /app/cql-observer -config "${COVENANT_CONF}" -listen "${COVENANTSQL_OBSERVER_ADDR}"
-=======
-    exec /app/cql-observer -config "${COVENANT_CONF}" "${@}"
->>>>>>> 470f56e2
     ;;
 adapter)
     exec /app/cql-adapter -config "${COVENANT_CONF}" "${@}"
