/*
 * Copyright 2018 The CovenantSQL Authors.
 *
 * Licensed under the Apache License, Version 2.0 (the "License");
 * you may not use this file except in compliance with the License.
 * You may obtain a copy of the License at
 *
 *     http://www.apache.org/licenses/LICENSE-2.0
 *
 * Unless required by applicable law or agreed to in writing, software
 * distributed under the License is distributed on an "AS IS" BASIS,
 * WITHOUT WARRANTIES OR CONDITIONS OF ANY KIND, either express or implied.
 * See the License for the specific language governing permissions and
 * limitations under the License.
 */

package blockproducer

import (
	"math"
	"os"
	"sync"
	"testing"

	pi "github.com/CovenantSQL/CovenantSQL/blockproducer/interfaces"
	"github.com/CovenantSQL/CovenantSQL/conf"
	"github.com/CovenantSQL/CovenantSQL/crypto"
	"github.com/CovenantSQL/CovenantSQL/crypto/asymmetric"
	"github.com/CovenantSQL/CovenantSQL/crypto/kms"
	"github.com/CovenantSQL/CovenantSQL/proto"
	"github.com/CovenantSQL/CovenantSQL/route"
	"github.com/CovenantSQL/CovenantSQL/types"
	"github.com/pkg/errors"
	. "github.com/smartystreets/goconvey/convey"
)

func TestMetaState(t *testing.T) {
	Convey("Given a new metaState object and a persistence db instance", t, func() {
		var (
			ao       *accountObject
			co       *sqlchainObject
			po       *providerObject
			bl       uint64
			loaded   bool
			err      error
			privKey1 *asymmetric.PrivateKey
			privKey2 *asymmetric.PrivateKey
			privKey3 *asymmetric.PrivateKey
			privKey4 *asymmetric.PrivateKey
			addr1    proto.AccountAddress
			addr2    proto.AccountAddress
			addr3    proto.AccountAddress
			addr4    proto.AccountAddress
			dbid1    = proto.DatabaseID("db#1")
			dbid2    = proto.DatabaseID("db#2")
			dbid3    = proto.DatabaseID("db#3")
			ms       = newMetaState()
		)
		So(err, ShouldBeNil)

		// Create key pairs and addresses for test
		privKey1, _, err = asymmetric.GenSecp256k1KeyPair()
		So(err, ShouldBeNil)
		privKey2, _, err = asymmetric.GenSecp256k1KeyPair()
		So(err, ShouldBeNil)
		privKey3, _, err = asymmetric.GenSecp256k1KeyPair()
		So(err, ShouldBeNil)
		privKey4, _, err = asymmetric.GenSecp256k1KeyPair()
		So(err, ShouldBeNil)
		addr1, err = crypto.PubKeyHash(privKey1.PubKey())
		So(err, ShouldBeNil)
		addr2, err = crypto.PubKeyHash(privKey2.PubKey())
		So(err, ShouldBeNil)
		addr3, err = crypto.PubKeyHash(privKey3.PubKey())
		So(err, ShouldBeNil)
		addr4, err = crypto.PubKeyHash(privKey4.PubKey())
		So(err, ShouldBeNil)

		Convey("The account state should be empty", func() {
			ao, loaded = ms.loadAccountObject(addr1)
			So(ao, ShouldBeNil)
			So(loaded, ShouldBeFalse)
			bl, loaded = ms.loadAccountStableBalance(addr1)
			So(loaded, ShouldBeFalse)
			bl, loaded = ms.loadAccountCovenantBalance(addr1)
			So(loaded, ShouldBeFalse)
		})
		Convey("The database state should be empty", func() {
			co, loaded = ms.loadSQLChainObject(dbid1)
			So(co, ShouldBeNil)
			So(loaded, ShouldBeFalse)
		})
		Convey("The provider state should be empty", func() {
			po, loaded = ms.loadProviderObject(addr1)
			So(po, ShouldBeNil)
			So(loaded, ShouldBeFalse)
		})
		Convey("The nonce state should be empty", func() {
			_, err = ms.nextNonce(addr1)
			So(err, ShouldEqual, ErrAccountNotFound)
			err = ms.increaseNonce(addr1)
			So(err, ShouldEqual, ErrAccountNotFound)
		})
		Convey("The metaState should failed to operate SQLChain for unknown user", func() {
			err = ms.createSQLChain(addr1, dbid1)
			So(err, ShouldEqual, ErrAccountNotFound)
			err = ms.addSQLChainUser(dbid1, addr1, types.Admin)
			So(err, ShouldEqual, ErrDatabaseNotFound)
			err = ms.deleteSQLChainUser(dbid1, addr1)
			So(err, ShouldEqual, ErrDatabaseNotFound)
			err = ms.alterSQLChainUser(dbid1, addr1, types.Write)
			So(err, ShouldEqual, ErrDatabaseNotFound)
		})
		Convey("When new account and database objects are stored", func() {
			ao, loaded = ms.loadOrStoreAccountObject(addr1, &accountObject{
				Account: types.Account{
					Address: addr1,
				},
			})
			So(ao, ShouldBeNil)
			So(loaded, ShouldBeFalse)
			ao, loaded = ms.loadOrStoreAccountObject(addr2, &accountObject{
				Account: types.Account{
					Address: addr2,
				},
			})
			So(ao, ShouldBeNil)
			So(loaded, ShouldBeFalse)
			co, loaded = ms.loadOrStoreSQLChainObject(dbid1, &sqlchainObject{
				SQLChainProfile: types.SQLChainProfile{
					ID: dbid1,
				},
			})
			So(co, ShouldBeNil)
			So(loaded, ShouldBeFalse)
			co, loaded = ms.loadOrStoreSQLChainObject(dbid2, &sqlchainObject{
				SQLChainProfile: types.SQLChainProfile{
					ID: dbid2,
				},
			})
			So(co, ShouldBeNil)
			So(loaded, ShouldBeFalse)
			Convey("The state should include the account and database objects", func() {
				ao, loaded = ms.loadAccountObject(addr1)
				So(loaded, ShouldBeTrue)
				So(ao, ShouldNotBeNil)
				So(ao.Address, ShouldEqual, addr1)
				ao, loaded = ms.loadOrStoreAccountObject(addr1, nil)
				So(loaded, ShouldBeTrue)
				So(ao, ShouldNotBeNil)
				So(ao.Address, ShouldEqual, addr1)
				co, loaded = ms.loadSQLChainObject(dbid1)
				So(loaded, ShouldBeTrue)
				So(co, ShouldNotBeNil)
				So(co.ID, ShouldEqual, dbid1)
				co, loaded = ms.loadOrStoreSQLChainObject(dbid1, nil)
				So(loaded, ShouldBeTrue)
				So(co, ShouldNotBeNil)
				So(co.ID, ShouldEqual, dbid1)
				bl, loaded = ms.loadAccountStableBalance(addr1)
				So(loaded, ShouldBeTrue)
				So(bl, ShouldEqual, 0)
				bl, loaded = ms.loadAccountCovenantBalance(addr1)
				So(loaded, ShouldBeTrue)
				So(bl, ShouldEqual, 0)
			})
			Convey("When new SQLChain is created", func() {
				err = ms.createSQLChain(addr1, dbid3)
				So(err, ShouldBeNil)
				Convey("The metaState object should report database exists", func() {
					err = ms.createSQLChain(addr1, dbid3)
					So(err, ShouldEqual, ErrDatabaseExists)
				})
				Convey("When new SQLChain users are added", func() {
					err = ms.addSQLChainUser(dbid3, addr2, types.Write)
					So(err, ShouldBeNil)
					err = ms.addSQLChainUser(dbid3, addr2, types.Write)
					So(err, ShouldEqual, ErrDatabaseUserExists)
					Convey("The metaState object should be ok to delete user", func() {
						err = ms.deleteSQLChainUser(dbid3, addr2)
						So(err, ShouldBeNil)
						err = ms.deleteSQLChainUser(dbid3, addr2)
						So(err, ShouldBeNil)
					})
					Convey("The metaState object should be ok to alter user", func() {
						err = ms.alterSQLChainUser(dbid3, addr2, types.Read)
						So(err, ShouldBeNil)
						err = ms.alterSQLChainUser(dbid3, addr2, types.Write)
						So(err, ShouldBeNil)
					})
					Convey("When metaState change is committed", func() {
						ms.commit()
						Convey("The metaState object should be ok to delete user", func() {
							err = ms.deleteSQLChainUser(dbid3, addr2)
							So(err, ShouldBeNil)
							err = ms.deleteSQLChainUser(dbid3, addr2)
							So(err, ShouldBeNil)
						})
						Convey("The metaState object should be ok to alter user", func() {
							err = ms.alterSQLChainUser(dbid3, addr2, types.Read)
							So(err, ShouldBeNil)
							err = ms.alterSQLChainUser(dbid3, addr2, types.Write)
							So(err, ShouldBeNil)
						})
					})
				})
				Convey("When metaState change is committed", func() {
					ms.commit()
					Convey("The metaState object should be ok to add users for database", func() {
						err = ms.addSQLChainUser(dbid3, addr2, types.Write)
						So(err, ShouldBeNil)
						err = ms.addSQLChainUser(dbid3, addr2, types.Write)
						So(err, ShouldEqual, ErrDatabaseUserExists)
					})
					Convey("The metaState object should report database exists", func() {
						err = ms.createSQLChain(addr1, dbid3)
						So(err, ShouldEqual, ErrDatabaseExists)
					})
				})
			})
			Convey("When all the above modification are reset", func() {
				ms.clean()
				Convey("The account state should be empty", func() {
					ao, loaded = ms.loadAccountObject(addr1)
					So(ao, ShouldBeNil)
					So(loaded, ShouldBeFalse)
				})
				Convey("The database state should be empty", func() {
					co, loaded = ms.loadSQLChainObject(dbid1)
					So(co, ShouldBeNil)
					So(loaded, ShouldBeFalse)
				})
			})
			Convey("When the account balance is increased", func() {
				var (
					incSta uint64 = 100
					decSta uint64 = 10
					incCov uint64 = 1000
					decCov uint64 = 100
				)
				err = ms.increaseAccountStableBalance(addr1, incSta)
				So(err, ShouldBeNil)
				err = ms.increaseAccountCovenantBalance(addr1, incCov)
				So(err, ShouldBeNil)
				Convey("The state should report error when the account balance is increased"+
					" by an impossible amount",
					func() {
						err = ms.increaseAccountStableBalance(addr1, math.MaxUint64)
						So(err, ShouldEqual, ErrBalanceOverflow)
						err = ms.increaseAccountCovenantBalance(addr1, math.MaxUint64)
						So(err, ShouldEqual, ErrBalanceOverflow)
					},
				)
				Convey("The state should report error when the account balance is decreased"+
					" by an impossible amount",
					func() {
						err = ms.decreaseAccountStableBalance(addr1, incSta+1)
						So(err, ShouldEqual, ErrInsufficientBalance)
						err = ms.decreaseAccountCovenantBalance(addr1, incCov+1)
						So(err, ShouldEqual, ErrInsufficientBalance)
					},
				)
				Convey("The account balance should be kept correctly in account object", func() {
					ao, loaded = ms.loadAccountObject(addr1)
					So(loaded, ShouldBeTrue)
					So(ao, ShouldNotBeNil)
					So(ao.Address, ShouldEqual, addr1)
					So(ao.TokenBalance[types.Particle], ShouldEqual, incSta)
					So(ao.TokenBalance[types.Wave], ShouldEqual, incCov)
					bl, loaded = ms.loadAccountStableBalance(addr1)
					So(loaded, ShouldBeTrue)
					So(bl, ShouldEqual, incSta)
					bl, loaded = ms.loadAccountCovenantBalance(addr1)
					So(loaded, ShouldBeTrue)
					So(bl, ShouldEqual, incCov)
				})
				Convey("When the account balance is decreased", func() {
					err = ms.decreaseAccountStableBalance(addr1, decSta)
					So(err, ShouldBeNil)
					err = ms.decreaseAccountCovenantBalance(addr1, decCov)
					So(err, ShouldBeNil)
					Convey(
						"The account balance should still be kept correctly in account object",
						func() {
							ao, loaded = ms.loadAccountObject(addr1)
							So(loaded, ShouldBeTrue)
							So(ao, ShouldNotBeNil)
							So(ao.Address, ShouldEqual, addr1)
							So(ao.TokenBalance[types.Particle], ShouldEqual, incSta-decSta)
							So(ao.TokenBalance[types.Wave], ShouldEqual, incCov-decCov)
						},
					)
				})
				Convey("When metaState changes are committed", func() {
					ms.commit()
					Convey(
						"The account balance should be kept correctly in account object",
						func() {
							bl, loaded = ms.loadAccountStableBalance(addr1)
							So(loaded, ShouldBeTrue)
							So(bl, ShouldEqual, incSta)
							bl, loaded = ms.loadAccountCovenantBalance(addr1)
							So(loaded, ShouldBeTrue)
							So(bl, ShouldEqual, incCov)
						},
					)
					Convey(
						"The metaState should copy object when stable balance increased",
						func() {
							err = ms.increaseAccountStableBalance(addr3, 1)
							So(errors.Cause(err), ShouldEqual, ErrAccountNotFound)
							err = ms.increaseAccountStableBalance(addr1, 1)
							So(err, ShouldBeNil)
						},
					)
					Convey(
						"The metaState should copy object when stable balance decreased",
						func() {
							err = ms.decreaseAccountStableBalance(addr3, 1)
							So(err, ShouldEqual, ErrAccountNotFound)
							err = ms.decreaseAccountStableBalance(addr1, 1)
							So(err, ShouldBeNil)
						},
					)
					Convey(
						"The metaState should copy object when covenant balance increased",
						func() {
							err = ms.increaseAccountCovenantBalance(addr3, 1)
							So(errors.Cause(err), ShouldEqual, ErrAccountNotFound)
							err = ms.increaseAccountCovenantBalance(addr1, 1)
							So(err, ShouldBeNil)
						},
					)
					Convey(
						"The metaState should copy object when covenant balance decreased",
						func() {
							err = ms.decreaseAccountCovenantBalance(addr3, 1)
							So(err, ShouldEqual, ErrAccountNotFound)
							err = ms.decreaseAccountCovenantBalance(addr1, 1)
							So(err, ShouldBeNil)
						},
					)
					Convey(
						"The metaState should copy object when stable balance transferred",
						func() {
							err = ms.transferAccountStableBalance(addr1, addr3, incSta+1)
							So(err, ShouldEqual, ErrInsufficientBalance)
							err = ms.transferAccountStableBalance(addr1, addr3, 1)
							So(err, ShouldBeNil)
							err = ms.increaseAccountStableBalance(addr2, math.MaxUint64)
							So(err, ShouldBeNil)

							ms.commit()
							err = ms.transferAccountStableBalance(addr2, addr1, math.MaxUint64)
							So(err, ShouldEqual, ErrBalanceOverflow)
							err = ms.transferAccountStableBalance(addr2, addr3, 1)
							So(err, ShouldBeNil)
						},
					)
					Convey(
						"The metaState should copy object when nonce increased",
						func() {
							err = ms.increaseNonce(addr1)
							So(err, ShouldBeNil)
						},
					)
				})
			})
			Convey("When metaState changes are committed", func() {
				ms.commit()
				Convey("The cached object should be retrievable from readonly map", func() {
					var loaded bool
					_, loaded = ms.loadAccountObject(addr1)
					So(loaded, ShouldBeTrue)
					_, loaded = ms.loadOrStoreAccountObject(addr1, nil)
					So(loaded, ShouldBeTrue)
					_, loaded = ms.loadSQLChainObject(dbid1)
					So(loaded, ShouldBeTrue)
					_, loaded = ms.loadOrStoreSQLChainObject(dbid2, nil)
					So(loaded, ShouldBeTrue)
				})
				Convey("When some objects are deleted", func() {
					ms.deleteAccountObject(addr1)
					ms.deleteSQLChainObject(dbid1)
					Convey("The dirty map should return deleted states of these objects", func() {
						_, loaded = ms.loadAccountObject(addr1)
						So(loaded, ShouldBeFalse)
						_, loaded = ms.loadSQLChainObject(dbid1)
						So(loaded, ShouldBeFalse)
					})
				})
			})
			Convey("When transactions are added", func() {
				var (
					n  pi.AccountNonce
					t0 = types.NewBaseAccount(&types.Account{
						Address: addr1,
					})
					t1 = types.NewTransfer(
						&types.TransferHeader{
							Sender:   addr1,
							Receiver: addr2,
							Nonce:    1,
							Amount:   0,
						},
					)
					t2 = types.NewBilling(
						&types.BillingHeader{
							Nonce:     2,
							Producer:  addr1,
							Receivers: []*proto.AccountAddress{&addr2},
							Fees:      []uint64{1},
							Rewards:   []uint64{1},
						},
					)
				)
				err = t1.Sign(privKey1)
				So(err, ShouldBeNil)
				err = t2.Sign(privKey1)
				So(err, ShouldBeNil)
				err = ms.apply(t0)
				So(err, ShouldBeNil)
				ms.commit()
				err = ms.apply(t1)
				So(err, ShouldBeNil)
				ms.commit()
				err = ms.apply(t2)
				So(err, ShouldBeNil)

				Convey("The metaState should report error if tx fails verification", func() {
					t1.Nonce = pi.AccountNonce(10)
					err = t1.Sign(privKey1)
					So(err, ShouldBeNil)
					err = ms.apply(t1)
					So(err, ShouldEqual, ErrInvalidAccountNonce)
					t1.Nonce, err = ms.nextNonce(addr1)
					So(err, ShouldBeNil)
					So(t1.Nonce, ShouldEqual, ms.dirty.accounts[addr1].NextNonce)
					ms.commit()
				})
				Convey("The metaState should automatically increase nonce", func() {
					n, err = ms.nextNonce(addr1)
					So(err, ShouldBeNil)
					So(n, ShouldEqual, 3)
				})
				Convey("The metaState should report error on unknown transaction type", func() {
					err = ms.applyTransaction(nil)
					So(err, ShouldEqual, ErrUnknownTransactionType)
				})
			})
		})
		Convey("When base account txs are added", func() {
			var (
				txs = []pi.Transaction{
					types.NewBaseAccount(
						&types.Account{
							Address:      addr1,
							TokenBalance: [types.SupportTokenNumber]uint64{100, 100},
						},
					),
					types.NewBaseAccount(
						&types.Account{
							Address:      addr2,
							TokenBalance: [types.SupportTokenNumber]uint64{100, 100},
						},
					),
					types.NewTransfer(
						&types.TransferHeader{
							Sender:   addr1,
							Receiver: addr2,
							Nonce:    1,
							Amount:   10,
						},
					),
					types.NewBilling(
						&types.BillingHeader{
							Nonce:     2,
							Producer:  addr1,
							Receivers: []*proto.AccountAddress{&addr2},
							Fees:      []uint64{1},
							Rewards:   []uint64{1},
						},
					),
					types.NewBilling(
						&types.BillingHeader{
							Nonce:     1,
							Producer:  addr2,
							Receivers: []*proto.AccountAddress{&addr1},
							Fees:      []uint64{1},
							Rewards:   []uint64{1},
						},
					),
					types.NewTransfer(
						&types.TransferHeader{
							Sender:   addr2,
							Receiver: addr1,
							Nonce:    2,
							Amount:   1,
						},
					),
					types.NewTransfer(
						&types.TransferHeader{
							Sender:   addr1,
							Receiver: addr2,
							Nonce:    3,
							Amount:   10,
						},
					),
					types.NewTransfer(
						&types.TransferHeader{
							Sender:   addr2,
							Receiver: addr1,
							Nonce:    3,
							Amount:   1,
						},
					),
					types.NewTransfer(
						&types.TransferHeader{
							Sender:   addr2,
							Receiver: addr1,
							Nonce:    4,
							Amount:   1,
						},
					),
				}
			)
			txs[0].Sign(privKey1)
			txs[1].Sign(privKey2)
			txs[2].Sign(privKey1)
			txs[3].Sign(privKey1)
			txs[4].Sign(privKey2)
			txs[5].Sign(privKey2)
			txs[6].Sign(privKey1)
			txs[7].Sign(privKey2)
			txs[8].Sign(privKey2)
			for _, tx := range txs {
				err = ms.apply(tx)
				So(err, ShouldBeNil)
			}
			ms.commit()
			Convey("The state should match the update result", func() {
				bl, loaded = ms.loadAccountStableBalance(addr1)
				So(loaded, ShouldBeTrue)
				So(bl, ShouldEqual, 84)
				bl, loaded = ms.loadAccountStableBalance(addr2)
				So(loaded, ShouldBeTrue)
				So(bl, ShouldEqual, 118)
			})
		})
		Convey("When SQLChain are created", func() {
			conf.GConf, err = conf.LoadConfig("../test/node_standalone/config.yaml")
			So(err, ShouldBeNil)

			privKeyFile := "../test/node_standalone/private.key"
			pubKeyFile := "../test/node_standalone/public.keystore"
			os.Remove(pubKeyFile)
			defer os.Remove(pubKeyFile)
			route.Once = sync.Once{}
			route.InitKMS(pubKeyFile)
			err = kms.InitLocalKeyPair(privKeyFile, []byte(""))
			So(err, ShouldBeNil)

			ao, loaded = ms.loadOrStoreAccountObject(addr1,
				&accountObject{Account: types.Account{
					Address: addr1,
				},
				})
			So(ao, ShouldBeNil)
			So(loaded, ShouldBeFalse)
			ao, loaded = ms.loadOrStoreAccountObject(addr2, &accountObject{
				Account: types.Account{
					Address: addr2,
				},
			})
			So(ao, ShouldBeNil)
			So(loaded, ShouldBeFalse)
			ao, loaded = ms.loadOrStoreAccountObject(addr3, &accountObject{
				Account: types.Account{
					Address: addr3,
				},
			})
			So(ao, ShouldBeNil)
			So(loaded, ShouldBeFalse)
			ao, loaded = ms.loadOrStoreAccountObject(addr4, &accountObject{
				Account: types.Account{
					Address: addr4,
				},
			})
			So(ao, ShouldBeNil)
			So(loaded, ShouldBeFalse)

			// increase account balance
			var (
				txs = []pi.Transaction{
					types.NewBaseAccount(
						&types.Account{
							Address:      addr1,
							TokenBalance: [types.SupportTokenNumber]uint64{10000000, 100},
						},
					),
					types.NewBaseAccount(
						&types.Account{
							Address:      addr2,
							TokenBalance: [types.SupportTokenNumber]uint64{10000000, 100},
						},
					),
					types.NewBaseAccount(
						&types.Account{
							Address:      addr3,
							TokenBalance: [types.SupportTokenNumber]uint64{100000, 100},
						},
					),
				}
			)

			err = txs[0].Sign(privKey1)
			So(err, ShouldBeNil)
			err = txs[1].Sign(privKey2)
			So(err, ShouldBeNil)
			err = txs[2].Sign(privKey3)
			for i := range txs {
				err = ms.apply(txs[i])
				So(err, ShouldBeNil)
				ms.commit()
			}

			Convey("When provider transaction is invalid", func() {
				invalidPs := types.ProvideService{
					ProvideServiceHeader: types.ProvideServiceHeader{
						TargetUser: addr1,
						Nonce:      1,
					},
				}
<<<<<<< HEAD
				err = invalidPs.Sign(privKey3)
=======
				err = invalidPs.Sign(privKey1)
>>>>>>> 0b965675
				So(err, ShouldBeNil)
				invalidCd1 := types.CreateDatabase{
					CreateDatabaseHeader: types.CreateDatabaseHeader{
						Owner:     addr2,
						GasPrice:  1,
						TokenType: types.Particle,
						Nonce:     1,
					},
				}
				err = invalidCd1.Sign(privKey1)
				So(err, ShouldBeNil)
				invalidCd2 := types.CreateDatabase{
					CreateDatabaseHeader: types.CreateDatabaseHeader{
						Owner: addr1,
						ResourceMeta: types.ResourceMeta{
							TargetMiners: []proto.AccountAddress{addr2},
						},
						GasPrice:       1,
						AdvancePayment: uint64(conf.GConf.QPS) * uint64(conf.GConf.Period) * 1,
						TokenType:      types.Particle,
						Nonce:          1,
					},
				}
				err = invalidCd2.Sign(privKey1)
				So(err, ShouldBeNil)
				invalidCd3 := types.CreateDatabase{
					CreateDatabaseHeader: types.CreateDatabaseHeader{
						Owner: addr3,
						ResourceMeta: types.ResourceMeta{
							TargetMiners: []proto.AccountAddress{addr2},
						},
						GasPrice:  1,
						TokenType: types.Particle,
						Nonce:     1,
					},
				}
				err = invalidCd3.Sign(privKey3)
				So(err, ShouldBeNil)
				invalidCd4 := types.CreateDatabase{
					CreateDatabaseHeader: types.CreateDatabaseHeader{
						Owner: addr3,
						ResourceMeta: types.ResourceMeta{
							TargetMiners: []proto.AccountAddress{addr2},
						},
						Nonce: 1,
					},
				}
<<<<<<< HEAD
				err = invalidCd4.Sign(privKey3)
=======
				err = invalidCd2.Sign(privKey1)
>>>>>>> 0b965675
				So(err, ShouldBeNil)

				err = ms.apply(&invalidPs)
				So(errors.Cause(err), ShouldEqual, ErrInsufficientBalance)
				err = ms.apply(&invalidCd1)
				So(errors.Cause(err), ShouldEqual, ErrInvalidSender)
				err = ms.apply(&invalidCd2)
				So(errors.Cause(err), ShouldEqual, ErrNoSuchMiner)
				err = ms.apply(&invalidCd3)
				So(errors.Cause(err), ShouldEqual, ErrInsufficientAdvancePayment)
				err = ms.apply(&invalidCd4)
				So(errors.Cause(err), ShouldEqual, ErrInvalidGasPrice)
			})
			Convey("When SQLChain create", func() {
				ps := types.ProvideService{
					ProvideServiceHeader: types.ProvideServiceHeader{
						TargetUser: addr1,
						GasPrice:   1,
						TokenType:  types.Particle,
						Nonce:      1,
					},
				}
				err = ps.Sign(privKey2)
				So(err, ShouldBeNil)
				cd1 := types.CreateDatabase{
					CreateDatabaseHeader: types.CreateDatabaseHeader{
						Owner: addr1,
						ResourceMeta: types.ResourceMeta{
							TargetMiners: []proto.AccountAddress{addr2},
						},
						GasPrice:       1,
						AdvancePayment: 3600000,
						TokenType:      types.Particle,
						Nonce:          1,
					},
				}
				err = cd1.Sign(privKey1)
				So(err, ShouldBeNil)
				cd2 := types.CreateDatabase{
					CreateDatabaseHeader: types.CreateDatabaseHeader{
						Owner: addr3,
						ResourceMeta: types.ResourceMeta{
							TargetMiners: []proto.AccountAddress{addr2},
						},
						GasPrice:       1,
						AdvancePayment: 3600000,
						TokenType:      types.Particle,
						Nonce:          1,
					},
				}
				err = cd2.Sign(privKey3)
				So(err, ShouldBeNil)

				var b1, b2 uint64
				b1, loaded = ms.loadAccountStableBalance(addr2)
				err = ms.apply(&ps)
				So(err, ShouldBeNil)
				ms.commit()
				b2, loaded = ms.loadAccountStableBalance(addr2)
				So(loaded, ShouldBeTrue)
				So(b1-b2, ShouldEqual, conf.GConf.MinProviderDeposit)
				err = ms.apply(&cd2)
				So(errors.Cause(err), ShouldEqual, ErrMinerUserNotMatch)
				b1, loaded = ms.loadAccountStableBalance(addr1)
				So(loaded, ShouldBeTrue)
				err = ms.apply(&cd1)
				So(err, ShouldBeNil)
				ms.commit()
				b2, loaded = ms.loadAccountStableBalance(addr1)
				So(loaded, ShouldBeTrue)
				minAdvancePayment := uint64(cd2.GasPrice) * uint64(conf.GConf.QPS) *
					uint64(conf.GConf.Period) * uint64(len(cd2.ResourceMeta.TargetMiners))
				So(b1-b2, ShouldEqual, cd1.AdvancePayment+minAdvancePayment)
				dbID := proto.FromAccountAndNonce(cd1.Owner, uint32(cd1.Nonce))
				co, loaded = ms.loadSQLChainObject(*dbID)
				So(loaded, ShouldBeTrue)
				dbAccount, err := dbID.AccountAddress()
				So(err, ShouldBeNil)

				up := types.UpdatePermission{
					UpdatePermissionHeader: types.UpdatePermissionHeader{
						TargetSQLChain: addr1,
						TargetUser:     addr3,
						Permission:     types.Read,
						Nonce:          cd1.Nonce + 1,
					},
				}
				err = up.Sign(privKey1)
				So(err, ShouldBeNil)
				err = ms.apply(&up)
				So(errors.Cause(err), ShouldEqual, ErrDatabaseNotFound)
				up.Permission = 4
				up.TargetSQLChain = dbAccount
				err = up.Sign(privKey1)
				So(err, ShouldBeNil)
				err = ms.apply(&up)
				So(errors.Cause(err), ShouldEqual, ErrInvalidPermission)
				// test permission update
				// addr1(admin) update addr3 as admin
				up.TargetUser = addr3
				up.Permission = types.Admin
				err = up.Sign(privKey1)
				So(err, ShouldBeNil)
				err = ms.apply(&up)
				So(err, ShouldBeNil)
				ms.commit()
				// addr3(admin) update addr4 as read
				up.TargetUser = addr4
				up.Nonce = cd2.Nonce
				up.Permission = types.Read
				err = up.Sign(privKey3)
				So(err, ShouldBeNil)
				err = ms.apply(&up)
				So(err, ShouldBeNil)
				ms.commit()
				// addr3(admin) update addr1(admin) as read
				up.TargetUser = addr1
				up.Nonce = up.Nonce + 1
				err = up.Sign(privKey3)
				So(err, ShouldBeNil)
				err = ms.apply(&up)
				So(err, ShouldBeNil)
				ms.commit()
				// addr3(admin) update addr3(admin) as read fail
				up.TargetUser = addr3
				up.Permission = types.Read
				up.Nonce = up.Nonce + 1
				err = up.Sign(privKey3)
				So(err, ShouldBeNil)
				err = ms.apply(&up)
				So(errors.Cause(err), ShouldEqual, ErrInvalidSender)
				// addr1(read) update addr3(admin) fail
				up.Nonce = cd1.Nonce + 2
				err = up.Sign(privKey1)
				So(err, ShouldBeNil)
				err = ms.apply(&up)
				So(errors.Cause(err), ShouldEqual, ErrAccountPermissionDeny)

				co, loaded = ms.loadSQLChainObject(*dbID)
				for _, user := range co.Users {
					if user.Address == addr1 {
						So(user.Permission, ShouldEqual, types.Read)
						continue
					}
					if user.Address == addr3 {
						So(user.Permission, ShouldEqual, types.Admin)
						continue
					}
					if user.Address == addr4 {
						So(user.Permission, ShouldEqual, types.Read)
						continue
					}
				}
				Convey("Update key", func() {
					invalidIk1 := &types.IssueKeys{}
					err = invalidIk1.Sign(privKey1)
					So(err, ShouldBeNil)
					err = ms.apply(invalidIk1)
					So(err, ShouldEqual, ErrInvalidAccountNonce)
					invalidIk2 := &types.IssueKeys{
						IssueKeysHeader: types.IssueKeysHeader{
							TargetSQLChain: addr1,
							Nonce:          2,
						},
					}
					err = invalidIk2.Sign(privKey3)
					So(err, ShouldBeNil)
					err = ms.apply(invalidIk2)
					So(err, ShouldEqual, ErrDatabaseNotFound)
					invalidIk3 := &types.IssueKeys{
						IssueKeysHeader: types.IssueKeysHeader{
							TargetSQLChain: dbAccount,
							Nonce:          2,
						},
					}
					err = invalidIk3.Sign(privKey1)
					So(err, ShouldBeNil)
					err = ms.apply(invalidIk3)
					So(err, ShouldEqual, ErrAccountPermissionDeny)
					ik1 := &types.IssueKeys{
						IssueKeysHeader: types.IssueKeysHeader{
							TargetSQLChain: dbAccount,
							Nonce:          2,
						},
					}
					err = ik1.Sign(privKey3)
					So(err, ShouldBeNil)
					err = ms.apply(ik1)
					So(err, ShouldBeNil)
					ms.commit()
					encryptKey := "12345"
					ik2 := &types.IssueKeys{
						IssueKeysHeader: types.IssueKeysHeader{
							MinerKeys: []types.MinerKey{
								{
									Miner:         addr1,
									EncryptionKey: encryptKey,
								},
							},
							TargetSQLChain: dbAccount,
							Nonce:          3,
						},
					}
					err = ik2.Sign(privKey3)
					So(err, ShouldBeNil)
					err = ms.apply(ik2)
					So(err, ShouldBeNil)
					ms.commit()

					co, loaded = ms.loadSQLChainObject(*dbID)
					for _, miner := range co.Miners {
						if miner.Address == addr1 {
							So(miner.EncryptionKey, ShouldEqual, encryptKey)
						}
					}
				})
			})
		})
	})
}<|MERGE_RESOLUTION|>--- conflicted
+++ resolved
@@ -631,11 +631,7 @@
 						Nonce:      1,
 					},
 				}
-<<<<<<< HEAD
 				err = invalidPs.Sign(privKey3)
-=======
-				err = invalidPs.Sign(privKey1)
->>>>>>> 0b965675
 				So(err, ShouldBeNil)
 				invalidCd1 := types.CreateDatabase{
 					CreateDatabaseHeader: types.CreateDatabaseHeader{
@@ -683,11 +679,7 @@
 						Nonce: 1,
 					},
 				}
-<<<<<<< HEAD
 				err = invalidCd4.Sign(privKey3)
-=======
-				err = invalidCd2.Sign(privKey1)
->>>>>>> 0b965675
 				So(err, ShouldBeNil)
 
 				err = ms.apply(&invalidPs)
@@ -850,7 +842,7 @@
 					invalidIk2 := &types.IssueKeys{
 						IssueKeysHeader: types.IssueKeysHeader{
 							TargetSQLChain: addr1,
-							Nonce:          2,
+							Nonce:          3,
 						},
 					}
 					err = invalidIk2.Sign(privKey3)
@@ -860,7 +852,7 @@
 					invalidIk3 := &types.IssueKeys{
 						IssueKeysHeader: types.IssueKeysHeader{
 							TargetSQLChain: dbAccount,
-							Nonce:          2,
+							Nonce:          3,
 						},
 					}
 					err = invalidIk3.Sign(privKey1)
@@ -870,7 +862,7 @@
 					ik1 := &types.IssueKeys{
 						IssueKeysHeader: types.IssueKeysHeader{
 							TargetSQLChain: dbAccount,
-							Nonce:          2,
+							Nonce:          3,
 						},
 					}
 					err = ik1.Sign(privKey3)
@@ -888,7 +880,7 @@
 								},
 							},
 							TargetSQLChain: dbAccount,
-							Nonce:          3,
+							Nonce:          4,
 						},
 					}
 					err = ik2.Sign(privKey3)
